--- conflicted
+++ resolved
@@ -368,13 +368,6 @@
     config/MADNESS.pc
     config/madness-config.cmake
     src/Makefile
-<<<<<<< HEAD
-      src/external_packages/Makefile
-        src/external_packages/gtest/Makefile
-        src/external_packages/muParser/Makefile
-        src/external_packages/tinyxml/Makefile
-=======
->>>>>>> 31633c7f
       src/madness/Makefile
         src/madness/external/Makefile
           src/madness/external/gtest/Makefile

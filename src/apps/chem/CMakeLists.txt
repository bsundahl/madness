# src/apps/chem

add_definitions(-DMRA_CHEMDATA_DIR=\"${CMAKE_CURRENT_SOURCE_DIR}\")

# Set the CHEM sources and header files
set(MADCHEM_HEADERS
    correlationfactor.h molecule.h molecularbasis.h
    corepotential.h atomutil.h SCF.h xcfunctional.h
    mp2.h nemo.h potentialmanager.h gth_pseudopotential.h
    molecular_optimizer.h projector.h
    SCFOperators.h CCStructures.h CalculationParameters.h
    electronic_correlation_factor.h vibanal.h molopt.h TDHF.h CC2.h CCPotentials.h
    pcm.h SCFProtocol.h AC.h pointgroupoperator.h pointgroupsymmetry.h MolecularOrbitals.h 
<<<<<<< HEAD
	znemo.h zcis.h  diamagneticpotentialfactor.h oep.h
    PNO.h PNOF12Potentials.h PNOGuessFunctions.h PNOParameters.h PNOStructures.h PNOTensors.h
    basis.h polynomial.h gaussian.h ESInterface.h NWChem.h)
=======
	znemo.h zcis.h  diamagneticpotentialfactor.h oep.h BSHApply.h
    PNO.h PNOF12Potentials.h PNOGuessFunctions.h PNOParameters.h PNOStructures.h PNOTensors.h)
>>>>>>> f38ddcce
set(MADCHEM_SOURCES
    correlationfactor.cc molecule.cc molecularbasis.cc vibanal.cc
    corepotential.cc atomutil.cc lda.cc
    distpm.cc SCF.cc gth_pseudopotential.cc nemo.cc mp2.cc pcm.cc
    SCFOperators.cc TDHF.cc GuessFactory.cc CCStructures.cc CC2.cc CCPotentials.cc 
    AC.cc pointgroupsymmetry.cc 
    znemo.cc zcis.cc diamagneticpotentialfactor.cc oep.cc
    PNO.cpp PNOF12Potentials.cpp PNOGuessFunctions.cpp PNOParameters.cpp PNOStructures.cpp
    QCCalculationParametersBase.cc MolecularOrbitals.cc
    polynomial.cc gaussian.cc NWChem.cc)
if(LIBXC_FOUND)
  list(APPEND MADCHEM_SOURCES xcfunctional_libxc.cc)
else()
  list(APPEND MADCHEM_SOURCES xcfunctional_ldaonly.cc)
endif()

# Create the MADchem library
add_mad_library(chem MADCHEM_SOURCES MADCHEM_HEADERS "mra" "chem/")

  set(targetname MADchem)

  # Add dependencies for MADchem
  target_include_directories(${targetname} PUBLIC
      $<BUILD_INTERFACE:${PROJECT_SOURCE_DIR}/src/apps/>)
  if (LIBXC_FOUND)
    target_include_directories(${targetname} PUBLIC ${LIBXC_INCLUDE_DIRS})
    target_link_libraries(${targetname} PUBLIC ${LIBXC_LIBRARIES})
  endif ()

  if (PCM_FOUND)
    target_include_directories(${targetname} PUBLIC ${PCM_INCLUDE_DIRS})
    target_link_libraries(${targetname} PUBLIC ${PCM_LIBRARIES})
  endif ()

  if (BOOST_FOUND)
    target_include_directories(${targetname} PUBLIC ${BOOST_INCLUDE_DIRS})
    target_link_libraries(${targetname} PUBLIC ${BOOST_LIBRARIES})
  endif ()

# Add executables
add_mad_executable(plotxc "plotxc.cc;xcfunctional.h" "MADchem")

# Install files
install(FILES sto-3g sto-6g 6-31g coredata/mcp coredata/mcp2 coredata/mcp_guess
    DESTINATION "${MADNESS_INSTALL_DATADIR}"
    COMPONENT chem)

# Add unit tests    
if(ENABLE_UNITTESTS)
  
  SET(CMAKE_INSTALL_RPATH_USE_LINK_PATH TRUE)
  # The list of unit test source files
  set(CHEM_TEST_SOURCES test_SCFOperators.cc test_dft.cc test_pointgroupsymmetry.cc test_masks_and_boxes.cc
  test_QCCalculationParametersBase.cc test_qc.cc test_MolecularOrbitals.cc test_BSHApply.cc)
  
  add_unittests(chem "${CHEM_TEST_SOURCES}" "MADchem;MADgtest;MADgit")
  
  # Create other test executables not included in the unit tests
  set(CHEM_OTHER_TESTS testxc)
  foreach(_test ${CHEM_OTHER_TESTS})  
    add_mad_executable(${_test} "${_test}.cc" "MADchem;MADgit")
  endforeach()
  
endif()<|MERGE_RESOLUTION|>--- conflicted
+++ resolved
@@ -11,14 +11,9 @@
     SCFOperators.h CCStructures.h CalculationParameters.h
     electronic_correlation_factor.h vibanal.h molopt.h TDHF.h CC2.h CCPotentials.h
     pcm.h SCFProtocol.h AC.h pointgroupoperator.h pointgroupsymmetry.h MolecularOrbitals.h 
-<<<<<<< HEAD
-	znemo.h zcis.h  diamagneticpotentialfactor.h oep.h
+	znemo.h zcis.h  diamagneticpotentialfactor.h oep.h BSHApply.h
     PNO.h PNOF12Potentials.h PNOGuessFunctions.h PNOParameters.h PNOStructures.h PNOTensors.h
     basis.h polynomial.h gaussian.h ESInterface.h NWChem.h)
-=======
-	znemo.h zcis.h  diamagneticpotentialfactor.h oep.h BSHApply.h
-    PNO.h PNOF12Potentials.h PNOGuessFunctions.h PNOParameters.h PNOStructures.h PNOTensors.h)
->>>>>>> f38ddcce
 set(MADCHEM_SOURCES
     correlationfactor.cc molecule.cc molecularbasis.cc vibanal.cc
     corepotential.cc atomutil.cc lda.cc

/*
  This file is part of MADNESS.

  Copyright (C) 2007,2010 Oak Ridge National Laboratory

  This program is free software; you can redistribute it and/or modify
  it under the terms of the GNU General Public License as published by
  the Free Software Foundation; either version 2 of the License, or
  (at your option) any later version.

  This program is distributed in the hope that it will be useful,
  but WITHOUT ANY WARRANTY; without even the implied warranty of
  MERCHANTABILITY or FITNESS FOR A PARTICULAR PURPOSE. See the
  GNU General Public License for more details.

  You should have received a copy of the GNU General Public License
  along with this program; if not, write to the Free Software
  Foundation, Inc., 59 Temple Place, Suite 330, Boston, MA 02111-1307 USA

  For more information please contact:

  Robert J. Harrison
  Oak Ridge National Laboratory
  One Bethel Valley Road
  P.O. Box 2008, MS-6367

  email: harrisonrj@ornl.gov
  tel:   865-241-3937
  fax:   865-572-0680
 */

/// \file SCF.cc
/// \brief Molecular HF and DFT code
/// \defgroup moldft The molecular density funcitonal and Hartree-Fock code

//#define WORLD_INSTANTIATE_STATIC_TEMPLATES

#include "SCF.h"
#include <cmath>
#include <madness/mra/qmprop.h>
#include <chem/nemo.h>
#include <chem/SCFOperators.h>
#include <madness/world/worldmem.h>
#include <chem/projector.h>

namespace madness
{

//    // moved to vmra.h
//    template <typename T, std::size_t NDIM>
//    DistributedMatrix<T> matrix_inner(const DistributedMatrixDistribution& d,
//                                      const std::vector< Function<T,NDIM> >& f,
//                                      const std::vector< Function<T,NDIM> >& g,
//                                      bool sym=false)

template <typename T, std::size_t NDIM>
static void verify_tree(World &world, const std::vector<Function<T, NDIM>> &v)
{
	for (unsigned int i = 0; i < v.size(); i++)
	{
		v[i].verify_tree();
	}
}

template <int NDIM>
struct unaryexp
{
	void operator()(const Key<NDIM> &key, Tensor<double_complex> &t) const
	{
		//vzExp(t.size, t.ptr(), t.ptr());
		UNARY_OPTIMIZED_ITERATOR(double_complex, t, *_p0 = exp(*_p0););
	}
	template <typename Archive>
	void serialize(Archive &ar) {}
};

static double rsquared(const coordT &r)
{
	return r[0] * r[0] + r[1] * r[1] + r[2] * r[2];
}

// Returns exp(-I*t*V)
static Function<double_complex, 3> make_exp(double t, const Function<double, 3> &v)
{
	v.reconstruct();
	Function<double_complex, 3> expV = double_complex(0.0, -t) * v;
	expV.unaryop(unaryexp<3>());
	//expV.truncate(); expV.reconstruct();
	return expV;
}

// Timer modified to correctly nest
static bool print_timings = false;
static std::vector<double> ttt, sss;
static void START_TIMER(World &world)
{
	world.gop.fence();
	ttt.push_back(wall_time());
	sss.push_back(cpu_time());
}

static double pop(std::vector<double> &v)
{
	MADNESS_ASSERT(v.size());
	double x = v.back();
	v.pop_back();
	return x;
}
static void END_TIMER(World &world, const char *msg)
{
	double wall = wall_time() - pop(ttt), cpu = cpu_time() - pop(sss);
	if (world.rank() == 0 and print_timings)
		printf("timer: %20.20s %8.2fs %8.2fs\n", msg, cpu, wall);
}

/// Given overlap matrix, return rotation with 3rd order error to orthonormalize the vectors
tensorT Q3(const tensorT &s)
{
	tensorT Q = inner(s, s);
	Q.gaxpy(0.2, s, -2.0 / 3.0);
	for (int i = 0; i < s.dim(0); ++i)
		Q(i, i) += 1.0;
	return Q.scale(15.0 / 8.0);
}

/// Given overlap matrix, return rotation with 2nd order error to orthonormalize the vectors
tensorT Q2(const tensorT &s)
{
	tensorT Q = -0.5 * s;
	for (int i = 0; i < s.dim(0); ++i)
		Q(i, i) += 1.5;
	return Q;
}

//    SCF::SCF(World & world, const char *filename) : SCF(world, (world.rank() == 0 ? std::make_shared<std::ifstream>(filename) : nullptr)){
//    }

/// collective constructor, reads \c input on rank 0, broadcasts to all
SCF::SCF(World &world, const std::string &inputfile) : param(CalculationParameters())
{
	FunctionDefaults<3>::set_truncate_mode(1);
	PROFILE_MEMBER_FUNC(SCF);

	if (world.rank() == 0)
	{

		// read input parameters from the input file
		param.read(world, inputfile, "dft");

		std::ifstream ifile(inputfile);
		molecule.read(ifile);

		// set derived parameters for the molecule

		//if psp_calc is true, set all atoms to PS atoms
		//if not, check whether some atoms are PS atoms or if this a pure AE calculation
		if (param.get<bool>("psp_calc"))
		{
			for (size_t iatom = 0; iatom < molecule.natom(); iatom++)
			{
				molecule.set_pseudo_atom(iatom, true);
			}
		}

		//modify atomic charge for complete PSP calc or individual PS atoms
		for (size_t iatom = 0; iatom < molecule.natom(); iatom++)
		{
			if (molecule.get_pseudo_atom(iatom))
			{
				unsigned int an = molecule.get_atom_number(iatom);
				double zeff = get_charge_from_file("gth.xml", an);
				molecule.set_atom_charge(iatom, zeff);
			}
		}

		if (param.core_type() != "none")
		{
			molecule.read_core_file(param.core_type());
		}

		if (not param.no_orient())
			molecule.orient();

		reset_aobasis(param.aobasis());
		param.set_derived_values(molecule, aobasis);
	}
	world.gop.broadcast_serializable(molecule, 0);
	world.gop.broadcast_serializable(param, 0);
	world.gop.broadcast_serializable(aobasis, 0);

	if (param.print_level() > 2)
		print_timings = true;

	xc.initialize(param.xc(), !param.spin_restricted(), world, param.print_level() > 1);
	//xc.plot();

	FunctionDefaults < 3 > ::set_cubic_cell(-param.L(), param.L());
	//set_protocol < 3 > (world, param.econv());
	FunctionDefaults<3>::set_truncate_mode(1);
}

void SCF::save_mos(World &world)
{
	PROFILE_MEMBER_FUNC(SCF);
	archive::ParallelOutputArchive ar(world, "restartdata", param.get<int>("nio"));

	//IF YOU CHANGE ANYTHING HERE MAKE SURE TO UPDATE THIS VERSION NUMBER
	unsigned int version = 1;

	ar &version;
	ar &current_energy &param.spin_restricted();
	ar &(unsigned int)(amo.size());
	ar &aeps &aocc &aset &param.L() & FunctionDefaults<3>::get_k() & molecule &param.xc();
	for (unsigned int i = 0; i < amo.size(); ++i)
		ar &amo[i];
	if (!param.spin_restricted())
	{
		ar &(unsigned int)(bmo.size());
		ar &beps &bocc &bset;
		for (unsigned int i = 0; i < bmo.size(); ++i)
			ar &bmo[i];
	}

	tensorT Saoamo = matrix_inner(world, ao, amo);
	tensorT Saobmo = (!param.spin_restricted()) ? matrix_inner(world, ao, bmo) : tensorT();
	if (world.rank() == 0)
	{
		archive::BinaryFstreamOutputArchive arao("restartaodata");
		arao << Saoamo << aeps << aocc << aset;
		if (!param.spin_restricted())
			arao << Saobmo << beps << bocc << bset;
	}
}

void SCF::load_mos(World &world)
{
	PROFILE_MEMBER_FUNC(SCF);
	//        const double trantol = vtol / std::min(30.0, double(param.nalpha));
	const double thresh = FunctionDefaults<3>::get_thresh();
	const int k = FunctionDefaults<3>::get_k();
	unsigned int nmo = 0;
	bool spinrest = false;
	amo.clear();
	bmo.clear();

	archive::ParallelInputArchive ar(world, "restartdata");

	/*
          File format:

          unsigned int version;
          double current energy;
          bool spinrestricted --> if true only alpha orbitals are present
          unsigned int nmo_alpha;
          Tensor<double> aeps;
          Tensor<double> aocc;
          vector<int> aset;
          double L;
          int k;
          Molecule molecule;
          std::string xc;
          for i from 0 to nalpha-1:
          .   Function<double,3> amo[i]

          repeat for beta if !spinrestricted

	 */

	//Local copies for a basic check
	double L;
	int k1;					  //Ignored for restarting, used in response only
	unsigned int version = 1; //UPDATE THIS IF YOU CHANGE ANYTHING
	unsigned int archive_version;

	ar &archive_version;

	if (archive_version != version)
	{
		if (world.rank() == 0)
			print("Loading from a different version of archive. Archive version", archive_version, "MADNESS version", version);
		throw "Invalid archive";
	}

	// LOTS OF LOGIC MISSING HERE TO CHANGE OCCUPATION NO., SET,
	// EPS, SWAP, ... sigh
	ar &current_energy &spinrest;
	ar &nmo;
	MADNESS_ASSERT(nmo >= unsigned(param.nmo_alpha()));
	ar &aeps &aocc &aset &L &k1 &molecule &param.xc();

	//Some basic checks
	if (L != param.L())
	{
		if (world.rank() == 0)
			print("Warning: Box size mismatch between archive and input parameter. Archive value", L, "Param value", param.L());
		throw "Mismatch in box sizes";
	}
	if (world.rank() == 0)
	{
		print("Restarting from this molecular geometry");
		molecule.print();
	}

	amo.resize(nmo);
	for (unsigned int i = 0; i < amo.size(); ++i)
		ar &amo[i];
	unsigned int n_core = molecule.n_core_orb_all();
	if (nmo > unsigned(param.nmo_alpha()))
	{
		aset = vector<int>(aset.begin() + n_core,
						   aset.begin() + n_core + param.nmo_alpha());
		amo = vecfuncT(amo.begin() + n_core,
					   amo.begin() + n_core + param.nmo_alpha());
		aeps = copy(aeps(Slice(n_core, n_core + param.nmo_alpha() - 1)));
		aocc = copy(aocc(Slice(n_core, n_core + param.nmo_alpha() - 1)));
	}

	if (amo[0].k() != k)
	{
		reconstruct(world, amo);
		for (unsigned int i = 0; i < amo.size(); ++i)
			amo[i] = madness::project(amo[i], k, thresh, false);
		world.gop.fence();
	}
	set_thresh(world, amo, thresh);

	//        normalize(world, amo);
	//        amo = transform(world, amo, Q3(matrix_inner(world, amo, amo)), trantol, true);
	//        truncate(world, amo);
	//        normalize(world, amo);

	if (!param.spin_restricted())
	{

		if (spinrest)
		{ // Only alpha spin orbitals were on disk
			MADNESS_ASSERT(param.nmo_alpha() >= param.nmo_beta());
			bmo.resize(param.nmo_beta());
			bset.resize(param.nmo_beta());
			beps = copy(aeps(Slice(0, param.nmo_beta() - 1)));
			bocc = copy(aocc(Slice(0, param.nmo_beta() - 1)));
			for (int i = 0; i < param.nmo_beta(); ++i)
				bmo[i] = copy(amo[i]);
		}
		else
		{
			ar &nmo;
			ar &beps &bocc &bset;

			bmo.resize(nmo);
			for (unsigned int i = 0; i < bmo.size(); ++i)
				ar &bmo[i];

			if (nmo > unsigned(param.nmo_beta()))
			{
				bset = vector<int>(bset.begin() + n_core,
								   bset.begin() + n_core + param.nmo_beta());
				bmo = vecfuncT(bmo.begin() + n_core,
							   bmo.begin() + n_core + param.nmo_beta());
				beps = copy(beps(Slice(n_core, n_core + param.nmo_beta() - 1)));
				bocc = copy(bocc(Slice(n_core, n_core + param.nmo_beta() - 1)));
			}

			if (bmo[0].k() != k)
			{
				reconstruct(world, bmo);
				for (unsigned int i = 0; i < bmo.size(); ++i)
					bmo[i] = madness::project(bmo[i], k, thresh, false);
				world.gop.fence();
			}
			set_thresh(world, amo, thresh);

			//                normalize(world, bmo);
			//                bmo = transform(world, bmo, Q3(matrix_inner(world, bmo, bmo)), trantol, true);
			//                truncate(world, bmo);
			//                normalize(world, bmo);
		}
	}
}

void SCF::do_plots(World &world)
{
	PROFILE_MEMBER_FUNC(SCF);
	START_TIMER(world);

	std::vector<long> npt(3, static_cast<long>(param.get<int>("npt_plot")));

	if (param.plot_cell().size() == 0)
		param.plot_cell() = copy(FunctionDefaults<3>::get_cell());

	if (param.get<bool>("plotdens") || param.get<bool>("plotcoul"))
	{
		functionT rho;
		rho = make_density(world, aocc, amo);

		if (param.spin_restricted())
		{
			rho.scale(2.0);
		}
		else
		{
			functionT rhob = make_density(world, bocc, bmo);
			functionT rho_spin = rho - rhob;
			rho += rhob;
			plotdx(rho_spin, "spin_density.dx", param.plot_cell(), npt, true);
		}
		plotdx(rho, "total_density.dx", param.plot_cell(), npt, true);
		if (param.get<bool>("plotcoul"))
		{
			real_function_3d vnuc = potentialmanager->vnuclear();
			functionT vlocl = vnuc + apply(*coulop, rho);
			vlocl.truncate();
			vlocl.reconstruct();
			plotdx(vlocl, "coulomb.dx", param.plot_cell(), npt, true);
		}
	}

	for (int i = param.get<int>("plotlo"); i <= param.get<int>("plothi"); ++i)
	{
		char fname[256];
		if (i < param.nalpha())
		{
			sprintf(fname, "amo-%5.5d.dx", i);
			plotdx(amo[i], fname, param.plot_cell(), npt, true);
		}
		if (!param.spin_restricted() && i < param.nbeta())
		{
			sprintf(fname, "bmo-%5.5d.dx", i);
			plotdx(bmo[i], fname, param.plot_cell(), npt, true);
		}
	}
	END_TIMER(world, "plotting");
}

void SCF::project(World &world)
{
	PROFILE_MEMBER_FUNC(SCF);
	reconstruct(world, amo);
	for (unsigned int i = 0; i < amo.size(); ++i)
	{
		amo[i] = madness::project(amo[i], FunctionDefaults<3>::get_k(),
								  FunctionDefaults<3>::get_thresh(), false);
	}
	world.gop.fence();
	truncate(world, amo);
	normalize(world, amo);
	if (param.nbeta() && !param.spin_restricted())
	{
		reconstruct(world, bmo);
		for (unsigned int i = 0; i < bmo.size(); ++i)
		{
			bmo[i] = madness::project(bmo[i], FunctionDefaults<3>::get_k(),
									  FunctionDefaults<3>::get_thresh(), false);
		}
		world.gop.fence();
		truncate(world, bmo);
		normalize(world, bmo);
	}
}

void SCF::make_nuclear_potential(World &world)
{
	PROFILE_MEMBER_FUNC(SCF);
	START_TIMER(world);
	potentialmanager = std::shared_ptr<PotentialManager>(new PotentialManager(molecule, param.core_type()));
	gthpseudopotential = std::shared_ptr<GTHPseudopotential<double>>(new GTHPseudopotential<double>(world, molecule));

	if (!param.pure_ae())
	{
		gthpseudopotential->make_pseudo_potential(world);
	}
	if (!param.psp_calc())
	{
		potentialmanager->make_nuclear_potential(world);
	}
	END_TIMER(world, "Project vnuclear");
}

vecfuncT SCF::project_ao_basis(World &world, const AtomicBasisSet &aobasis)
{
	PROFILE_MEMBER_FUNC(SCF);
	// Make at_to_bf, at_nbf ... map from atom to first bf on atom, and nbf/atom
	aobasis.atoms_to_bfn(molecule, at_to_bf, at_nbf);

	return SCF::project_ao_basis_only(world, aobasis, molecule);
}

vecfuncT SCF::project_ao_basis_only(World &world, const AtomicBasisSet &aobasis,
									const Molecule &molecule)
{
	vecfuncT ao = vecfuncT(aobasis.nbf(molecule));
	for (int i = 0; i < aobasis.nbf(molecule); ++i)
	{
		functorT aofunc(new AtomicBasisFunctor(
			aobasis.get_atomic_basis_function(molecule, i)));
		ao[i] = factoryT(world).functor(aofunc).truncate_on_project().nofence().truncate_mode(1);
	}
	world.gop.fence();
	truncate(world, ao);
	normalize(world, ao);
	return ao;
}

distmatT SCF::localize_PM(World &world, const vecfuncT &mo,
						  const std::vector<int> &set, const double thresh,
						  const double thetamax, const bool randomize,
						  const bool doprint) const
{
	PROFILE_MEMBER_FUNC(SCF);
	START_TIMER(world);
	distmatT dUT = distributed_localize_PM(world, mo, ao, set, at_to_bf, at_nbf,
										   thresh, thetamax, randomize, doprint);
	END_TIMER(world, "Pipek-Mezy distributed ");
	//print(UT);

	return dUT;
}

distmatT SCF::localize_new(World &world, const vecfuncT &mo,
						   const std::vector<int> &set, double thresh,
						   const double thetamax, const bool randomize,
						   const bool doprint) const
{
	// PROFILE_MEMBER_FUNC(SCF);
	START_TIMER(world);
	int nmo = mo.size();
	int nao = ao.size();

	tensorT C = matrix_inner(world, mo, ao);
	std::vector<int> at_to_bf, at_nbf; // OVERRIDE DATA IN CLASS OBJ TO USE ATOMS OR SHELLS FOR TESTING

	bool use_atomic_evecs = true;
	if (use_atomic_evecs)
	{
		// Transform from AOs to orthonormal atomic eigenfunctions
		int ilo = 0;
		for (size_t iat = 0; iat < molecule.natom(); ++iat)
		{
			const tensorT &avec = aobasis.get_avec(molecule, iat);
			int ihi = ilo + avec.dim(1);
			Slice s(ilo, ihi - 1);
			C(_, s) = inner(C(_, s), avec);

			// generate shell dimensions for atomic eigenfunctions
			// ... this relies upon spherical symmetry being enforced
			// when making atomic states
			const tensorT &aeps = aobasis.get_aeps(molecule, iat);
			//print(aeps);
			double prev = aeps(0L);
			int start = 0;
			int i; // used after loop
			for (i = 0; i < aeps.dim(0); ++i)
			{
				//print(" ... ", i, prev, aeps(i), (std::abs(aeps(i)-prev) > 1e-2*std::abs(prev)));
				if (std::abs(aeps(i) - prev) > 1e-2 * std::abs(prev))
				{
					at_to_bf.push_back(ilo + start);
					at_nbf.push_back(i - start);
					//print("    ", start, i-start);
					start = i;
				}
				prev = aeps(i);
			}
			at_to_bf.push_back(ilo + start);
			at_nbf.push_back(i - start);
			//print("    ", start, i-start);
			ilo = ihi;
		}
		MADNESS_ASSERT(ilo == nao);
		MADNESS_ASSERT(std::accumulate(at_nbf.begin(), at_nbf.end(), 0) == nao);
		MADNESS_ASSERT(at_to_bf.back() + at_nbf.back() == nao);
		//print(at_to_bf, at_nbf);
	}
	else
	{
		aobasis.shells_to_bfn(molecule, at_to_bf, at_nbf);
		//aobasis.atoms_to_bfn(molecule, at_to_bf, at_nbf);
	}

	// Below here atoms may be shells or atoms --- by default shells

	int natom = at_to_bf.size();

	tensorT U(nmo, nmo);
	for (int i = 0; i < nmo; ++i)
		U(i, i) = 1.0;


	default_random_generator.setstate(182041+world.rank()*10101); // To help with reproducibility for debugging, etc.


	default_random_generator.setstate(182041+world.rank()*10101); // To help with reproducibility for debugging, etc.

	if (world.rank() == 0) {
		//MKL_Set_Num_Threads_Local(16);

		tensorT Q(nmo,natom);
		double breaksym = 1e-3;
		auto QQ = [&at_to_bf, &at_nbf,&breaksym](const tensorT& C, int i, int j, int a) -> double {
			int lo = at_to_bf[a], nbf = at_nbf[a];
			const double *Ci = &C(i, lo);
			const double *Cj = &C(j, lo);
			double qij = 0.0;
<<<<<<< HEAD
			for (int mu = 0; mu < nbf; ++mu)
				qij += Ci[mu] * Cj[mu];
			return qij;
=======
			for(int mu=0; mu<nbf; ++mu) qij += Ci[mu] * Cj[mu];
			return qij*(1.0+breaksym*a); // !!!!!!!!!!!!!!!!!!!!!!!!!!!!!!!!!!!!!!!! break symmetry
>>>>>>> 8a3013d6
		};

		auto makeGW = [&Q, &nmo, &natom, &QQ](const tensorT &C, double &W, tensorT &g) -> void {
			W = 0.0;
			for (int i = 0; i < nmo; ++i)
			{
				for (int a = 0; a < natom; ++a)
				{
					Q(i, a) = QQ(C, i, i, a);
					W += Q(i, a) * Q(i, a);
				}
			}

			for (int i = 0; i < nmo; ++i)
			{
				for (int j = 0; j < i; ++j)
				{
					double Qiiij = 0.0, Qijjj = 0.0;
					for (int a = 0; a < natom; ++a)
					{
						double Qija = QQ(C, i, j, a);
						Qijjj += Qija * Q(j, a);
						Qiiij += Qija * Q(i, a);
					}
					g(j, i) = Qiiij - Qijjj;
					g(i, j) = -g(j, i);
				}
			}
		};

		tensorT xprev;						 // previous search direction
		tensorT gprev;						 // previous gradient
		bool rprev = true;					 // if true previous iteration restricted step or did incomplete search (so don't do conjugate)
		const int N = (nmo * (nmo - 1)) / 2; // number of independent variables
		for (int iter = 0; iter < 1200; ++iter)
		{
			tensorT g(nmo, nmo);
			double W;

			makeGW(C, W, g);

			if (randomize && iter == 0)
			{
				for (int i = 0; i < nmo; ++i)
				{
					for (int j = 0; j < i; ++j)
					{
						g(i, j) += 0.1 * (RandomValue<double>() - 0.5);
						g(j, i) = -g(i, j);
					}
				}
			}

			double maxg = g.absmax();
			if (doprint)
				printf("iteration %d W=%.8f maxg=%.2e\n", iter, W, maxg);
			if (maxg < thresh)
				break;

			// construct search direction using conjugate gradient approach
			tensorT x = copy(g);
			if (!rprev)
			{ // Only apply conjugacy if did LS with real gradient
				double gamma = g.trace(g - gprev) / gprev.trace(gprev);
				if (doprint)
					print("gamma", gamma);
				x.gaxpy(1.0, xprev, gamma);
			}

			// Perform the line search.
			rprev = false;
			double dxgrad = x.trace(g) * 2.0; // 2*2 = 4 which should be prefactor on integrals in gradient
			if (dxgrad < 0 || ((iter + 1) % N) == 0)
			{
				if (doprint)
					print("resetting since dxgrad -ve or due to dimension", dxgrad, iter, N);
				x = copy(g);
				dxgrad = x.trace(g) * 2.0;
			}
			xprev = x; // Save for next iteration
			gprev = copy(g);

			double mu = 0.01 / std::max(0.1, maxg); // Restrict intial step mu by size of max gradient
			tensorT dU = matrix_exponential(x * mu);
			tensorT newC = inner(dU, C, 0, 0);
			double newW;
			makeGW(newC, newW, g);
			double dxgnew = x.trace(g) * 2.0;

			if (randomize && iter == 0)
			{
				rprev = true; // since did not use real gradient
			}
			else
			{ // perform quadratic fit using f(0), df(0)/dx=dxgrad, f(mu) --- actually now use f(0), df(0)/dx, df(mu)/dx for better accuracy
				double f0 = W;
				double f1 = newW;
				//double hess = 2.0*(f1-f0-mu*dxgrad)/(mu*mu);
				double hess = (dxgnew - dxgrad) / mu; // Near convergence this is more accurate
				if (hess >= 0)
				{
					if (doprint)
						print("+ve hessian", hess);
					hess = -2.0 * dxgrad; // force a bigish step to get out of bad region
					rprev = true;		  // since did not do line search
				}
				double mu2 = -dxgrad / hess;
				if (mu2 * maxg > 0.25)
				{
					mu2 = 0.25 / maxg; // pi/6 = 0.524, pi/4=0.785
					rprev = true;	   // since did not do line search
				}
				double f2p = f0 + dxgrad * mu2 + 0.5 * hess * mu2 * mu2;
				if (doprint)
					print(f0, f1, f0 - f1, f2p, "dxg", dxgrad, "hess", hess, "mu", mu, "mu2", mu2);
				mu = mu2;
			}

<<<<<<< HEAD
			dU = matrix_exponential(x * mu);
			U = inner(U, dU, 1, 0);
			C = inner(dU, C, 0, 0);
=======
			if (maxg < 10*thresh) {
			  breaksym = 1e-5;
			  rprev = true; // since just messed up the gradient
			}

			dU = matrix_exponential(x*mu);
			U = inner(U,dU,1,0);
			C = inner(dU,C,0,0);
>>>>>>> 8a3013d6
		}
		bool switched = true;
		while (switched)
		{
			switched = false;
			for (int i = 0; i < nmo; i++)
			{
				for (int j = i + 1; j < nmo; j++)
				{
					if (set[i] == set[j])
					{
						double sold = U(i, i) * U(i, i) + U(j, j) * U(j, j);
						double snew = U(i, j) * U(i, j) + U(j, i) * U(j, i);
						if (snew > sold)
						{
							tensorT tmp = copy(U(_, i));
							U(_, i) = U(_, j);
							U(_, j) = tmp;
							switched = true;
						}
					}
				}
			}
		}

		// Fix phases.
		for (int i = 0; i < nmo; ++i)
		{
			if (U(i, i) < 0.0)
				U(_, i).scale(-1.0);
		}
		//MKL_Set_Num_Threads_Local(1);
	}
	//done:
	world.gop.broadcast(U.ptr(), U.size(), 0);

	DistributedMatrix<double> dUT = column_distributed_matrix<double>(world, nmo, nmo);
	dUT.copy_from_replicated(transpose(U));

	// distmatT dUT = distributed_localize_PM(world, mo, ao, set, at_to_bf, at_nbf,
	//                                        thresh, thetamax, randomize, doprint);
	//print(UT);
	END_TIMER(world, "Pipek-Mezy new ");
	return dUT;
}

void SCF::analyze_vectors(World &world, const vecfuncT &mo, const tensorT &occ,
						  const tensorT &energy, const std::vector<int> &set)
{
	START_TIMER(world);
	PROFILE_MEMBER_FUNC(SCF);
	tensorT Saomo = matrix_inner(world, ao, mo);
	tensorT Saoao = matrix_inner(world, ao, ao, true);
	int nmo1 = mo.size();
	tensorT rsq, dip(3, nmo1);
	{
		functionT frsq = factoryT(world).f(rsquared).initial_level(4);
		rsq = inner(world, mo, mul_sparse(world, frsq, mo, vtol));
		for (int axis = 0; axis < 3; ++axis)
		{
			functionT fdip = factoryT(world).functor(
												functorT(new DipoleFunctor(axis)))
								 .initial_level(4);
			dip(axis, _) = inner(world, mo, mul_sparse(world, fdip, mo, vtol));
			for (int i = 0; i < nmo1; ++i)
				rsq(i) -= dip(axis, i) * dip(axis, i);
		}
	}
	tensorT C;
	END_TIMER(world, "Analyze vectors");

	START_TIMER(world);
	gesvp(world, Saoao, Saomo, C);
	END_TIMER(world, "Compute eigen gesv analyze vectors");
	C = transpose(C);
	long nmo = mo.size();
	size_t ncoeff = 0;
	for (long i = 0; i < nmo; ++i)
	{
		size_t ncoeffi = mo[i].size();
		ncoeff += ncoeffi;
		if (world.rank() == 0 and (param.print_level() > 1))
		{
			printf("  MO%4ld : ", i);
			if (set.size())
				printf("set=%d : ", set[i]);

			if (occ.size())
				printf("occ=%.2f : ", occ(i));

			if (energy.size())
				printf("energy=%13.8f : ", energy(i));

			printf("ncoeff=%.2e:", (double)ncoeffi);

			printf("center=(%.2f,%.2f,%.2f) : radius=%.2f\n", dip(0, i),
				   dip(1, i), dip(2, i), sqrt(rsq(i)));
			aobasis.print_anal(molecule, C(i, _));
			printf("total number of coefficients = %.8e\n\n", double(ncoeff));
		}
	}
}

distmatT SCF::localize_boys(World &world, const vecfuncT &mo,
							const std::vector<int> &set, double thresh,
							const double thetamax, const bool randomize, const bool doprint) const
{
	START_TIMER(world);
	long nmo = mo.size();
	tensorT dip(nmo, nmo, 3);
	for (int axis = 0; axis < 3; ++axis)
	{
		functionT fdip = factoryT(world).functor(functorT(new DipoleFunctor(axis))).initial_level(4);
		dip(_, _, axis) = matrix_inner(world, mo, mul_sparse(world, fdip, mo, vtol), true);
	}
	//print("dip\n", dip);
	//print("tolloc", thresh, "thetamax", thetamax);
	if (thresh < 1e-6)
		thresh = 1e-6; //<<<<<<<<<<<<<<<<<<<<< need to implement new line search like in pm routine
	tensorT U(nmo, nmo);
<<<<<<< HEAD
	if (world.rank() == 0)
	{
=======
	default_random_generator.setstate(182041+world.rank()*10101); // To help with reproducibility for debugging, etc.
	if (world.rank() == 0) {
>>>>>>> 8a3013d6
		for (long i = 0; i < nmo; ++i)
			U(i, i) = 1.0;

		tensorT xprev;	   // previous search direction
		tensorT gprev;	   // previous gradient
		bool rprev = true; // if true previous iteration restricted step or did incomplete search (so don't do conjugate)
		const int N = (nmo * (nmo - 1)) / 2;
		for (long iter = 0; iter < 1200; ++iter)
		{
			tensorT g(nmo, nmo);
			double W = 0.0;
			// cannot restrict size of individual gradients if want to do line search --- should instead modify line search direction
			for (long i = 0; i < nmo; ++i)
			{
				W += DIP(dip, i, i, i, i);
				for (long j = 0; j < i; ++j)
				{
					g(j, i) = (DIP(dip, i, i, i, j) - DIP(dip, j, j, j, i));
					if (randomize && iter == 0)
						g(j, i) += 0.1 * (RandomValue<double>() - 0.5);
					g(i, j) = -g(j, i);
				}
			}
			double maxg = g.absmax();
			if (doprint)
				printf("iteration %ld W=%.8f maxg=%.2e\n", iter, W, maxg);
			if (maxg < thresh)
				break;

			// construct search direction using conjugate gradient approach
			tensorT x = copy(g);
			if (!rprev)
			{ // Only apply conjugacy if did LS with real gradient
				double gamma = g.trace(g - gprev) / gprev.trace(gprev);
				if (doprint)
					print("gamma", gamma);
				x.gaxpy(1.0, xprev, gamma);
			}

			// Perform the line search.
			rprev = false;
			double dxgrad = x.trace(g) * 2.0;
			if (dxgrad < 0 || ((iter + 1) % N) == 0)
			{
				if (doprint)
					print("resetting since dxgrad -ve or due to dimension", dxgrad, iter, N);
				x = copy(g);
				dxgrad = x.trace(g) * 2.0; // 2*2 = 4 which should be prefactor on integrals in gradient
			}
			xprev = x; // Save for next iteration, noting shallow copy
			gprev = g;

			double mu = 0.01 / std::max(0.1, maxg); // Restrict intial step mu by size of max gradient
			tensorT dU = matrix_exponential(x * mu);
			tensorT newdip = inner(dU, dip, 0, 1); // can optimize this since only want (ii|ii)
			newdip = inner(dU, newdip, 0, 1);
			double newW = 0.0;
			for (long i = 0; i < nmo; ++i)
			{
				newW += DIP(newdip, i, i, i, i);
			}

			if (randomize && iter == 0)
			{
				rprev = true; // since did not use real gradient
			}
			else
			{ // perform quadratic fit using f(0), df(0)/dx=dxgrad, f(mu)
				double f0 = W;
				double f1 = newW;
				double hess = 2.0 * (f1 - f0 - mu * dxgrad) / (mu * mu);
				if (hess >= 0)
				{
					if (doprint)
						print("+ve hessian", hess);
					hess = -2.0 * dxgrad; // force a bigish step to get out of bad region
					rprev = true;		  // since did not do line search
				}
				double mu2 = -dxgrad / hess;
				if (mu2 * maxg > 0.5)
				{
					mu2 = 0.5 / maxg; // pi/6 = 0.524, pi/4=0.785
					rprev = true;	  // since did not do line search
				}
				double f2p = f0 + dxgrad * mu2 + 0.5 * hess * mu2 * mu2;
				if (doprint)
					print(f0, f1, f2p, "dxg", dxgrad, "hess", hess, "mu", mu, "mu2", mu2);
				mu = mu2;
			}

			dU = matrix_exponential(x * mu);
			U = inner(U, dU, 1, 0);
			dip = inner(dU, dip, 0, 1);
			dip = inner(dU, dip, 0, 1);
		}

		bool switched = true;
		while (switched)
		{
			switched = false;
			for (int i = 0; i < nmo; i++)
			{
				for (int j = i + 1; j < nmo; j++)
				{
					if (set[i] == set[j])
					{
						double sold = U(i, i) * U(i, i) + U(j, j) * U(j, j);
						double snew = U(i, j) * U(i, j) + U(j, i) * U(j, i);
						if (snew > sold)
						{
							tensorT tmp = copy(U(_, i));
							U(_, i) = U(_, j);
							U(_, j) = tmp;
							switched = true;
						}
					}
				}
			}
		}

		// Fix phases.
		for (long i = 0; i < nmo; ++i)
		{
			if (U(i, i) < 0.0)
				U(_, i).scale(-1.0);
		}
	}

	world.gop.broadcast(U.ptr(), U.size(), 0);

	DistributedMatrix<double> dUT = column_distributed_matrix<double>(world, nmo, nmo);
	dUT.copy_from_replicated(transpose(U));

	END_TIMER(world, "Boys localize");
	return dUT;
}

// this version is faster than the previous version on BG/Q
distmatT SCF::kinetic_energy_matrix(World &world, const vecfuncT &v) const
{
	PROFILE_MEMBER_FUNC(SCF);
	int n = v.size();
	distmatT r = column_distributed_matrix<double>(world, n, n);
	START_TIMER(world);
	reconstruct(world, v);
	END_TIMER(world, "KEmat reconstruct");
	START_TIMER(world);
	vecfuncT dvx = apply(world, *(gradop[0]), v, false);
	vecfuncT dvy = apply(world, *(gradop[1]), v, false);
	vecfuncT dvz = apply(world, *(gradop[2]), v, false);
	world.gop.fence();
	END_TIMER(world, "KEmat differentiate");
	START_TIMER(world);
	compress(world, dvx, false);
	compress(world, dvy, false);
	compress(world, dvz, false);
	world.gop.fence();
	END_TIMER(world, "KEmat compress");
	START_TIMER(world);
	r += matrix_inner(r.distribution(), dvx, dvx, true);
	r += matrix_inner(r.distribution(), dvy, dvy, true);
	r += matrix_inner(r.distribution(), dvz, dvz, true);
	END_TIMER(world, "KEmat inner products");
	r *= 0.5;
	//tensorT p(v.size(),v.size());
	//r.copy_to_replicated(p);
	return r;
}

distmatT SCF::kinetic_energy_matrix(World &world, const vecfuncT &vbra, const vecfuncT &vket) const
{
	PROFILE_MEMBER_FUNC(SCF);
	MADNESS_ASSERT(vbra.size() == vket.size());
	int n = vbra.size();
	distmatT r = column_distributed_matrix<double>(world, n, n);
	reconstruct(world, vbra);
	reconstruct(world, vket);
	vecfuncT dvx_bra = apply(world, *(gradop[0]), vbra, false);
	vecfuncT dvy_bra = apply(world, *(gradop[1]), vbra, false);
	vecfuncT dvz_bra = apply(world, *(gradop[2]), vbra, false);
	vecfuncT dvx_ket = apply(world, *(gradop[0]), vket, false);
	vecfuncT dvy_ket = apply(world, *(gradop[1]), vket, false);
	vecfuncT dvz_ket = apply(world, *(gradop[2]), vket, false);
	world.gop.fence();
	compress(world, dvx_bra, false);
	compress(world, dvy_bra, false);
	compress(world, dvz_bra, false);
	compress(world, dvx_ket, false);
	compress(world, dvy_ket, false);
	compress(world, dvz_ket, false);
	world.gop.fence();
	r += matrix_inner(r.distribution(), dvx_bra, dvx_ket, true);
	r += matrix_inner(r.distribution(), dvy_bra, dvy_ket, true);
	r += matrix_inner(r.distribution(), dvz_bra, dvz_ket, true);
	r *= 0.5;
	return r;
}

vecfuncT SCF::core_projection(World &world, const vecfuncT &psi,
							  const bool include_Bc)
{
	PROFILE_MEMBER_FUNC(SCF);
	int npsi = psi.size();
	if (npsi == 0)
		return psi;
	size_t natom = molecule.natom();
	vecfuncT proj = zero_functions_compressed<double, 3>(world, npsi);
	tensorT overlap_sum(static_cast<long>(npsi));

	for (size_t i = 0; i < natom; ++i)
	{
		Atom at = molecule.get_atom(i);
		unsigned int atn = at.atomic_number;
		unsigned int nshell = molecule.n_core_orb(atn);
		if (nshell == 0)
			continue;
		for (unsigned int c = 0; c < nshell; ++c)
		{
			unsigned int l = molecule.get_core_l(atn, c);
			int max_m = (l + 1) * (l + 2) / 2;
			nshell -= max_m - 1;
			for (int m = 0; m < max_m; ++m)
			{
				functionT core = factoryT(world).functor(
					functorT(new CoreOrbitalFunctor(molecule, i, c, m)));
				tensorT overlap = inner(world, core, psi);
				overlap_sum += overlap;
				for (int j = 0; j < npsi; ++j)
				{
					if (include_Bc)
						overlap[j] *= molecule.get_core_bc(atn, c);
					proj[j] += core.scale(overlap[j]);
				}
			}
		}
		world.gop.fence();
	}
	if (world.rank() == 0 and param.print_level() > 3)
		print("sum_k <core_k|psi_i>:", overlap_sum);
	return proj;
}

double SCF::core_projector_derivative(World &world, const vecfuncT &mo,
									  const tensorT &occ, int atom, int axis)
{
	PROFILE_MEMBER_FUNC(SCF);
	vecfuncT cores, dcores;
	std::vector<double> bc;
	unsigned int atn = molecule.get_atom(atom).atomic_number;
	unsigned int ncore = molecule.n_core_orb(atn);

	// projecting core & d/dx core
	for (unsigned int c = 0; c < ncore; ++c)
	{
		unsigned int l = molecule.get_core_l(atn, c);
		int max_m = (l + 1) * (l + 2) / 2;
		for (int m = 0; m < max_m; ++m)
		{
			functorT func = functorT(
				new CoreOrbitalFunctor(molecule, atom, c, m));
			cores.push_back(
				functionT(
					factoryT(world).functor(func).truncate_on_project()));
			func = functorT(
				new CoreOrbitalDerivativeFunctor(molecule, atom, axis, c,
												 m));
			dcores.push_back(
				functionT(
					factoryT(world).functor(func).truncate_on_project()));
			bc.push_back(molecule.get_core_bc(atn, c));
		}
	}

	// calc \sum_i occ_i <psi_i|(\sum_c Bc d/dx |core><core|)|psi_i>
	double r = 0.0;
	for (unsigned int c = 0; c < cores.size(); ++c)
	{
		double rcore = 0.0;
		tensorT rcores = inner(world, cores[c], mo);
		tensorT rdcores = inner(world, dcores[c], mo);
		for (unsigned int i = 0; i < mo.size(); ++i)
		{
			rcore += rdcores[i] * rcores[i] * occ[i];
		}
		r += 2.0 * bc[c] * rcore;
	}

	return r;
}

bool SCF::restart_aos(World &world)
{
	tensorT Saoamo, Saobmo;
	bool OK = true;
	if (world.rank() == 0)
	{
		try
		{
			archive::BinaryFstreamInputArchive arao("restartaodata");
			arao >> Saoamo >> aeps >> aocc >> aset;
			if (Saoamo.dim(0) != int(ao.size()) || Saoamo.dim(1) != param.nmo_alpha())
			{
				print(" AO alpha restart data size mismatch --- starting from atomic guess instead", Saoamo.dim(0), ao.size(), Saoamo.dim(1), param.nmo_alpha());
				OK = false;
			}
			if (!param.spin_restricted())
			{
				arao >> Saobmo >> beps >> bocc >> bset;
				if (Saobmo.dim(0) != int(ao.size()) || Saobmo.dim(1) != param.nmo_beta())
				{
					print(" AO beta restart data size mismatch --- starting from atomic guess instead", Saobmo.dim(0), ao.size(), Saobmo.dim(1), param.nmo_beta());
					OK = false;
				}
			}
			print("\nRestarting from AO projections on disk\n");
		}
		catch (...)
		{
			print("\nAO restart file open/reading failed --- starting from atomic guess instead\n");
			OK = false;
		}
	}
	int fred = OK;
	world.gop.broadcast(fred, 0);
	OK = fred;
	if (!OK)
		return false;

	world.gop.broadcast_serializable(Saoamo, 0);
	if (!param.spin_restricted())
		world.gop.broadcast_serializable(Saobmo, 0);

	tensorT S = matrix_inner(world, ao, ao), c;

	gesvp(world, S, Saoamo, c);
	amo = transform(world, ao, c, vtol, true);
	truncate(world, amo);
	orthonormalize(world, amo, param.nalpha());

	if (!param.spin_restricted())
	{
		gesvp(world, S, Saobmo, c);
		bmo = transform(world, ao, c, vtol, true);
		truncate(world, bmo);
		orthonormalize(world, bmo, param.nbeta());
	}

	return true;
}

void SCF::initial_guess(World &world)
{
	PROFILE_MEMBER_FUNC(SCF);
	START_TIMER(world);
	if (param.restart())
	{
		load_mos(world);
	}
	else
	{

		// recalculate initial guess density matrix without core orbitals
		if (!param.pure_ae())
		{
			for (size_t iatom = 0; iatom < molecule.natom(); iatom++)
			{
				if (molecule.get_pseudo_atom(iatom))
				{
					double zeff = molecule.get_atom_charge(iatom);
					int atn = molecule.get_atom_number(iatom);
					aobasis.modify_dmat_psp(atn, zeff);
				}
			}
		}

		// Use the initial density and potential to generate a better process map
		functionT rho =
			factoryT(world).functor(
							   functorT(
								   new MolecularGuessDensityFunctor(molecule,
																	aobasis)))
				.truncate_on_project();
		double nel = rho.trace();
		if (world.rank() == 0 and param.print_level() > 3)
			print("guess dens trace", nel);
		END_TIMER(world, "guess density");
		rho.scale(std::round(nel) / nel);

		if (world.size() > 1)
		{
			START_TIMER(world);
			LoadBalanceDeux<3> lb(world);
			real_function_3d vnuc;
			if (param.psp_calc())
			{
				vnuc = gthpseudopotential->vlocalpot();
			}
			else if (param.pure_ae())
			{
				vnuc = potentialmanager->vnuclear();
			}
			else
			{
				vnuc = potentialmanager->vnuclear();
				vnuc = vnuc + gthpseudopotential->vlocalpot();
			}

			lb.add_tree(vnuc,
						lbcost<double, 3>(param.vnucextra() * 1.0, param.vnucextra() * 8.0), false);
			lb.add_tree(rho, lbcost<double, 3>(1.0, 8.0), true);

			FunctionDefaults<3>::redistribute(world, lb.load_balance(param.get<int>("loadbalparts")));
			END_TIMER(world, "guess loadbal");
		}

		// Diag approximate fock matrix to get initial mos
		functionT vlocal;
		if (param.nalpha() + param.nbeta() > 1)
		{
			START_TIMER(world);
			real_function_3d vnuc;
			if (param.psp_calc())
			{
				vnuc = gthpseudopotential->vlocalpot();
			}
			else if (param.pure_ae())
			{
				vnuc = potentialmanager->vnuclear();
			}
			else
			{
				vnuc = potentialmanager->vnuclear();
				vnuc = vnuc + gthpseudopotential->vlocalpot();
			}
			vlocal = vnuc + apply(*coulop, rho);
			END_TIMER(world, "guess Coulomb potn");
			START_TIMER(world);
			vlocal = vlocal + make_lda_potential(world, rho);
			vlocal.truncate();
			END_TIMER(world, "guess lda potn");
		}
		else
		{
			real_function_3d vnuc;
			if (param.psp_calc())
			{
				vnuc = gthpseudopotential->vlocalpot();
			}
			else if (param.pure_ae())
			{
				vnuc = potentialmanager->vnuclear();
			}
			else
			{
				vnuc = potentialmanager->vnuclear();
				vnuc = vnuc + gthpseudopotential->vlocalpot();
			}
			vlocal = vnuc;
		}
		rho.clear();
		vlocal.reconstruct();
		if (world.size() > 1)
		{
			START_TIMER(world);
			LoadBalanceDeux<3> lb(world);
			real_function_3d vnuc;
			if (param.psp_calc())
			{
				vnuc = gthpseudopotential->vlocalpot();
			}
			else if (param.pure_ae())
			{
				vnuc = potentialmanager->vnuclear();
			}
			else
			{
				vnuc = potentialmanager->vnuclear();
				vnuc = vnuc + gthpseudopotential->vlocalpot();
			}
			lb.add_tree(vnuc,
						lbcost<double, 3>(param.vnucextra() * 1.0, param.vnucextra() * 8.0), false);
			for (unsigned int i = 0; i < ao.size(); ++i)
			{
				lb.add_tree(ao[i], lbcost<double, 3>(1.0, 8.0), false);
			}
			FunctionDefaults<3>::redistribute(world, lb.load_balance(param.get<int>("loadbalparts")));
			END_TIMER(world, "guess loadbal");
		}
		START_TIMER(world);
		tensorT overlap = matrix_inner(world, ao, ao, true);
		END_TIMER(world, "guess overlap");
		START_TIMER(world);

		tensorT kinetic(ao.size(), ao.size());
		{
			distmatT dkinetic = kinetic_energy_matrix(world, ao);
			dkinetic.copy_to_replicated(kinetic);
		}
		END_TIMER(world, "guess Kinet potn");

		START_TIMER(world);
		reconstruct(world, ao);
		vlocal.reconstruct();
		vecfuncT vpsi;

		//debug plots:
		/*{
                int npt=1001;
                functionT rhotmp =
                    factoryT(world).functor(
                                            functorT(
                                                     new MolecularGuessDensityFunctor(molecule,
                                                                                      aobasis))).truncate_on_project();
                functionT vlda=make_lda_potential(world, rhotmp);
                functionT coul=apply(*coulop, rhotmp);
                plot_line("vlocal.dat",npt, {0.0,0.0,-50.0}, {0.0,0.0,50.0}, vlocal);
                plot_line("vcoul.dat",npt, {0.0,0.0,-50.0}, {0.0,0.0,50.0}, vcoul);    
                plot_line("vlda.dat",npt, {0.0,0.0,-50.0}, {0.0,0.0,50.0}, vlda);
                plot_line("dens.dat",npt, {0.0,0.0,-50.0}, {0.0,0.0,50.0}, rhotmp);

                if (!param.pure_ae && !param.psp_calc){
                    real_function_3d vloc_ae;
                    vloc_ae = potentialmanager->vnuclear();
                    vloc_ae.reconstruct();
                    plot_line("vlocal_ae.dat",npt, {0.0,0.0,-50.0}, {0.0,0.0,50.0}, vloc_ae);
                    real_function_3d vloc_psp;
                    vloc_psp = gthpseudopotential->vlocalpot();
                    vloc_psp.reconstruct();
                    plot_line("vlocal_psp.dat",npt, {0.0,0.0,-50.0}, {0.0,0.0,50.0}, vloc_psp);
                }
            }*/

		//vlocal treated in psp includes psp and ae contribution so don't need separate clause for mixed psp/AE
		if (!param.pure_ae())
		{
			double enl;
			tensorT occ = tensorT(ao.size());
			for (int i = 0; i < param.nalpha(); ++i)
			{
				occ[i] = 1.0;
			}
			for (int i = param.nalpha(); size_t(i) < ao.size(); ++i)
			{
				occ[i] = 0.0;
			}
			vpsi = gthpseudopotential->apply_potential(world, vlocal, ao, occ, enl);
		}
		else
		{
			vpsi = mul_sparse(world, vlocal, ao, vtol);
		}

		compress(world, vpsi);
		truncate(world, vpsi);
		compress(world, ao);
		tensorT potential = matrix_inner(world, vpsi, ao, true);
		vpsi.clear();
		tensorT fock = kinetic + potential;
		fock = 0.5 * (fock + transpose(fock));
		tensorT c, e;

		//debug printing
		/*double ep = 0.0;
            double ek = 0.0;
            for(int i = 0;i < ao.size();++i){
                ep += potential(i, i);
                ek += kinetic(i, i);
                std::cout << "pot/kin " << i << "  " << potential(i,i) << "  "<< kinetic(i,i) << std::endl;
            }

            if(world.rank() == 0){
                printf("\n              epot, ekin, efock %16.8f  %16.8f  %16.8f\n", ek, ep, ek+ep);
		 */

		END_TIMER(world, "guess fock");

		START_TIMER(world);
		sygvp(world, fock, overlap, 1, c, e);
		END_TIMER(world, "guess eigen sol");
		print_meminfo(world.rank(), "guess eigen sol");

		// NAR 7/5/2013
		// commented out because it generated a lot of output
		// if(world.rank() == 0 && 0){
		//   print("initial eigenvalues");
		//   print(e);
		//   print("\n\nWSTHORNTON: initial eigenvectors");
		//   print(c);
		// }

		START_TIMER(world);
		compress(world, ao);

		unsigned int ncore = 0;
		if (param.core_type() != "none")
		{
			ncore = molecule.n_core_orb_all();
		}

		amo = transform(world, ao, c(_, Slice(ncore, ncore + param.nmo_alpha() - 1)), vtol, true);
		truncate(world, amo);
		normalize(world, amo);
		aeps = e(Slice(ncore, ncore + param.nmo_alpha() - 1));

		aocc = tensorT(param.nmo_alpha());
		for (int i = 0; i < param.nalpha(); ++i)
			aocc[i] = 1.0;

		if (world.rank() == 0 and param.print_level() > 3)
			print("grouping alpha orbitals into sets");
		aset = group_orbital_sets(world, aeps, aocc, param.nmo_alpha());

		if (param.nbeta() && !param.spin_restricted())
		{
			bmo = transform(world, ao, c(_, Slice(ncore, ncore + param.nmo_beta() - 1)), vtol, true);
			truncate(world, bmo);
			normalize(world, bmo);
			beps = e(Slice(ncore, ncore + param.nmo_beta() - 1));
			bocc = tensorT(param.nmo_beta());
			for (int i = 0; i < param.nbeta(); ++i)
				bocc[i] = 1.0;

			if (world.rank() == 0 and param.print_level() > 3)
				print("grouping beta orbitals into sets");
			bset = group_orbital_sets(world, beps, bocc, param.nmo_beta());
		}
		END_TIMER(world, "guess orbital grouping");
	}
}

/// group orbitals into sets of similar orbital energies for localization

/// @param[in]	eps	orbital energies
/// @param[in]	occ	occupation numbers
/// @param[in]	nmo number of MOs for the given spin
/// @return		vector of length nmo with the set index for each MO
std::vector<int> SCF::group_orbital_sets(World &world, const tensorT &eps,
										 const tensorT &occ, const int nmo) const
{
	PROFILE_MEMBER_FUNC(SCF);

	std::vector<int> set = std::vector<int>(static_cast<size_t>(nmo), 0);
	for (int i = 1; i < nmo; ++i)
	{
		set[i] = set[i - 1];
		// Only the new/boys localizers can tolerate not separating out the core orbitals
		if (param.localize_pm() && (eps[i] - eps[i - 1] > 1.5 || occ[i] != 1.0))
			++(set[i]);
	}

	// pretty print out
	int lo = 0;
	int iset = 0;
	for (size_t i = 0; i < set.size(); ++i)
	{
		if (iset != set[i])
		{
			if (world.rank() == 0 and (param.print_level() > 3))
				print("set ", iset++, "  ", lo, " - ", i - 1);
			lo = i;
		}
	}
	if (world.rank() == 0 and (param.print_level() > 3))
		print("set ", iset, "  ", lo, " - ", nmo - 1);
	return set;
}

void SCF::initial_load_bal(World &world)
{
	PROFILE_MEMBER_FUNC(SCF);
	LoadBalanceDeux<3> lb(world);
	real_function_3d vnuc;
	if (param.psp_calc())
	{
		vnuc = gthpseudopotential->vlocalpot();
	}
	else if (param.pure_ae())
	{
		vnuc = potentialmanager->vnuclear();
	}
	else
	{
		vnuc = potentialmanager->vnuclear();
		vnuc = vnuc + gthpseudopotential->vlocalpot();
	}
	lb.add_tree(vnuc, lbcost<double, 3>(param.vnucextra() * 1.0, param.vnucextra() * 8.0));

	FunctionDefaults<3>::redistribute(world, lb.load_balance(param.loadbalparts()));
}

functionT SCF::make_density(World &world, const tensorT &occ,
							const vecfuncT &v) const
{
	PROFILE_MEMBER_FUNC(SCF);
	vecfuncT vsq = square(world, v);
	compress(world, vsq);
	functionT rho = factoryT(world);
	rho.compress();
	for (unsigned int i = 0; i < vsq.size(); ++i)
	{
		if (occ[i])
			rho.gaxpy(1.0, vsq[i], occ[i], false);
	}
	world.gop.fence();
	vsq.clear();
	return rho;
}

functionT SCF::make_density(World &world, const tensorT &occ,
							const cvecfuncT &v)
{
	PROFILE_MEMBER_FUNC(SCF);
	reconstruct(world, v); // For max parallelism
	std::vector<functionT> vsq(v.size());
	for (unsigned int i = 0; i < v.size(); i++)
	{
		vsq[i] = abssq(v[i], false);
	}
	world.gop.fence();

	compress(world, vsq); // since will be using gaxpy for accumulation
	functionT rho = factoryT(world);
	rho.compress();

	for (unsigned int i = 0; i < vsq.size(); ++i)
	{
		if (occ[i])
			rho.gaxpy(1.0, vsq[i], occ[i], false);
	}
	world.gop.fence();
	vsq.clear();
	rho.truncate();

	return rho;
}

std::vector<poperatorT> SCF::make_bsh_operators(World &world, const tensorT &evals) const
{
	PROFILE_MEMBER_FUNC(SCF);
	int nmo = evals.dim(0);
	std::vector<poperatorT> ops(nmo);
	double tol = FunctionDefaults<3>::get_thresh();
	for (int i = 0; i < nmo; ++i)
	{
		double eps = evals(i);
		if (eps > 0)
		{
			if (world.rank() == 0 and (param.print_level() > 3))
			{
				print("bsh: warning: positive eigenvalue", i, eps);
			}
			eps = -0.1;
		}

		ops[i] = poperatorT(
			BSHOperatorPtr3D(world, sqrt(-2.0 * eps), param.lo(), tol));
	}

	return ops;
}

std::vector<poperatorT> SCF::make_gradbsh_operators(World &world,
													const tensorT &evals, const int axis) const
{
	PROFILE_MEMBER_FUNC(SCF);
	int nmo = evals.dim(0);
	std::vector<poperatorT> ops(nmo);
	double tol = FunctionDefaults<3>::get_thresh();
	for (int i = 0; i < nmo; ++i)
	{
		double eps = evals(i);
		if (eps > 0)
		{
			if (world.rank() == 0 and (param.print_level() > 3))
			{
				print("bsh: warning: positive eigenvalue", i, eps);
			}
			eps = -0.1;
		}

		ops[i] = GradBSHOperator(world, sqrt(-2.0 * eps),
								 param.lo(), tol)[axis];
	}

	return ops;
}

/// apply the HF exchange on a set of orbitals

/// @param[in]  world   the world
/// @param[in]  occ     occupation numbers
/// @param[in]  psi     the orbitals in the exchange operator
/// @param[in]  f       the orbitals |i> that the operator is applied on
/// @return     a vector of orbitals  K| i>
//    vecfuncT SCF::apply_hf_exchange(World & world, const tensorT & occ,
//                                    const vecfuncT & psi, const vecfuncT & f) const {
//        PROFILE_MEMBER_FUNC(SCF);
//        const bool same = (&psi == &f);
//        int nocc = psi.size();
//        int nf = f.size();
//        double tol = FunctionDefaults < 3 > ::get_thresh(); /// Important this is consistent with Coulomb
//        vecfuncT Kf = zero_functions_compressed<double, 3>(world, nf);
//        reconstruct(world, psi);
//        norm_tree(world, psi);
//        if (!same) {
//            reconstruct(world, f);
//            norm_tree(world, f);
//        }
//
//        //         // Smaller memory algorithm ... possible 2x saving using i-j sym
//        //         for(int i=0; i<nocc; ++i){
//        //             if(occ[i] > 0.0){
//        //                 vecfuncT psif = mul_sparse(world, psi[i], f, tol); /// was vtol
//        //                 truncate(world, psif);
//        //                 psif = apply(world, *coulop, psif);
//        //                 truncate(world, psif);
//        //                 psif = mul_sparse(world, psi[i], psif, tol); /// was vtol
//        //                 gaxpy(world, 1.0, Kf, occ[i], psif);
//        //             }
//        //         }
//
//        // Larger memory algorithm ... use i-j sym if psi==f
//        vecfuncT psif;
//        for (int i = 0; i < nocc; ++i) {
//            int jtop = nf;
//            if (same)
//                jtop = i + 1;
//            for (int j = 0; j < jtop; ++j) {
//                psif.push_back(mul_sparse(psi[i], f[j], tol, false));
//            }
//        }
//
//        world.gop.fence();
//        truncate(world, psif);
//        psif = apply(world, *coulop, psif);
//        truncate(world, psif, tol);
//        reconstruct(world, psif);
//        norm_tree(world, psif);
//        vecfuncT psipsif = zero_functions<double, 3>(world, nf * nocc);
//        int ij = 0;
//        for (int i = 0; i < nocc; ++i) {
//            int jtop = nf;
//            if (same)
//                jtop = i + 1;
//            for (int j = 0; j < jtop; ++j, ++ij) {
//                psipsif[i * nf + j] = mul_sparse(psif[ij], psi[i], false);
//                if (same && i != j) {
//                    psipsif[j * nf + i] = mul_sparse(psif[ij], psi[j], false);
//                }
//            }
//        }
//        world.gop.fence();
//        psif.clear();
//        world.gop.fence();
//        compress(world, psipsif);
//        for (int i = 0; i < nocc; ++i) {
//            for (int j = 0; j < nf; ++j) {
//                Kf[j].gaxpy(1.0, psipsif[i * nf + j], occ[i], false);
//            }
//        }
//        world.gop.fence();
//        psipsif.clear();
//        world.gop.fence();
//
//        truncate(world, Kf, tol);
//        return Kf;
//    }
//
// Used only for initial guess that is always spin-restricted LDA
functionT SCF::make_lda_potential(World &world, const functionT &arho)
{
	PROFILE_MEMBER_FUNC(SCF);
	functionT vlda = copy(arho);
	vlda.reconstruct();
	vlda.unaryop(xc_lda_potential());
	return vlda;
}

vecfuncT SCF::apply_potential(World &world, const tensorT &occ,
							  const vecfuncT &amo,
							  const functionT &vlocal, double &exc, double &enl, int ispin)
{
	PROFILE_MEMBER_FUNC(SCF);
	functionT vloc = copy(vlocal);
	exc = 0.0;
	enl = 0.0;

	// compute the local DFT potential for the MOs
	if (xc.is_dft() && !(xc.hf_exchange_coefficient() == 1.0))
	{
		START_TIMER(world);

		XCOperator xcoperator(world, this, ispin, param.dft_deriv());
		if (ispin == 0)
			exc = xcoperator.compute_xc_energy();
		vloc += xcoperator.make_xc_potential();

		END_TIMER(world, "DFT potential");
	}

	vloc.truncate();

	START_TIMER(world);
	vecfuncT Vpsi;
	if (!param.pure_ae())
	{
		Vpsi = gthpseudopotential->apply_potential(world, vloc, amo, occ, enl);
	}
	else
	{
		Vpsi = mul_sparse(world, vloc, amo, vtol);
	}

	END_TIMER(world, "V*psi");
	print_meminfo(world.rank(), "V*psi");
	if (xc.hf_exchange_coefficient())
	{
		START_TIMER(world);
		//            vecfuncT Kamo = apply_hf_exchange(world, occ, amo, amo);
		Exchange<double, 3> K = Exchange<double, 3>(world, this, ispin).small_memory(false).same(true);
		vecfuncT Kamo = K(amo);
		tensorT excv = inner(world, Kamo, amo);
		double exchf = 0.0;
		for (unsigned long i = 0; i < amo.size(); ++i)
		{
			exchf -= 0.5 * excv[i] * occ[i];
		}
		if (!xc.is_spin_polarized())
			exchf *= 2.0;
		gaxpy(world, 1.0, Vpsi, -xc.hf_exchange_coefficient(), Kamo);
		Kamo.clear();
		END_TIMER(world, "HF exchange");
		exc = exchf * xc.hf_exchange_coefficient() + exc;
	}
	// need to come back to this for psp - when is this used?
	if (param.pure_ae())
	{
		potentialmanager->apply_nonlocal_potential(world, amo, Vpsi);
	}

	START_TIMER(world);
	truncate(world, Vpsi);
	END_TIMER(world, "Truncate Vpsi");
	print_meminfo(world.rank(), "Truncate Vpsi");
	world.gop.fence();
	return Vpsi;
}

tensorT SCF::derivatives(World &world, const functionT &rho) const
{
	PROFILE_MEMBER_FUNC(SCF);
	START_TIMER(world);

	vecfuncT dv(molecule.natom() * 3);
	vecfuncT du = zero_functions<double, 3>(world, molecule.natom() * 3);
	tensorT rc(molecule.natom() * 3);
	for (size_t atom = 0; atom < molecule.natom(); ++atom)
	{
		for (int axis = 0; axis < 3; ++axis)
		{
			functorT func(new MolecularDerivativeFunctor(molecule, atom, axis));
			dv[atom * 3 + axis] =
				functionT(
					factoryT(world).functor(func).nofence().truncate_on_project().truncate_mode(0));
			if (param.core_type() != "none" && molecule.is_potential_defined_atom(atom))
			{
				// core potential contribution
				func = functorT(
					new CorePotentialDerivativeFunctor(molecule, atom,
													   axis));
				du[atom * 3 + axis] = functionT(
					factoryT(world).functor(func).truncate_on_project());

				// core projector contribution
				rc[atom * 3 + axis] =
					potentialmanager->core_projector_derivative(world, amo,
																aocc, atom, axis);
				if (!param.spin_restricted())
				{
					if (param.nbeta())
						rc[atom * 3 + axis] +=
							potentialmanager->core_projector_derivative(
								world, bmo, bocc, atom, axis);
				}
				else
				{
					rc[atom * 3 + axis] *= 2 * 2;
					// because of 2 electrons in each valence orbital bra+ket
				}
			}
		}
	}

	world.gop.fence();
	tensorT r = inner(world, rho, dv);
	world.gop.fence();
	tensorT ru = inner(world, rho, du);
	dv.clear();
	du.clear();
	world.gop.fence();
	tensorT ra(r.size());
	for (size_t atom = 0; atom < molecule.natom(); ++atom)
	{
		for (int axis = 0; axis < 3; ++axis)
		{
			ra[atom * 3 + axis] = molecule.nuclear_repulsion_derivative(atom,
																		axis);
		}
	}
	//if (world.rank() == 0) print("derivatives:\n", r, ru, rc, ra);
	r += ra + ru + rc;
	END_TIMER(world, "derivatives");

	if (world.rank() == 0 and (param.print_level() > 1))
	{
		print("\n Derivatives (a.u.)\n -----------\n");
		print(
			"  atom        x            y            z          dE/dx        dE/dy        dE/dz");
		print(
			" ------ ------------ ------------ ------------ ------------ ------------ ------------");
		for (size_t i = 0; i < molecule.natom(); ++i)
		{
			const Atom &atom = molecule.get_atom(i);
			printf(" %5d %12.6f %12.6f %12.6f %12.6f %12.6f %12.6f\n", int(i),
				   atom.x, atom.y, atom.z, r[i * 3 + 0], r[i * 3 + 1],
				   r[i * 3 + 2]);
		}
	}
	return r;
}

void SCF::dipole_matrix_elements(World &world, const vecfuncT &mo, const tensorT &occ,
								 const tensorT &energy, int spin)
{
	START_TIMER(world);
	int nmo = mo.size();
	tensorT mat_el(3, nmo, nmo);
	for (int axis = 0; axis < 3; ++axis)
	{
		functionT fdip = factoryT(world).functor(
			functorT(new DipoleFunctor(axis)));
		mat_el(axis, _, _) = matrix_inner(world, mo, mul_sparse(world, fdip, mo, vtol), true);
	}

	double ha2ev = 27.211396132;
	FILE *f = 0;
	if (spin == 0)
	{
		f = fopen("mat_els_alpha.dat", "w");
	}
	else
	{
		f = fopen("mat_els_beta.dat", "w");
	}
	fprintf(f, "#initial | Energy (eV) | final  | Energy (eV) | Matrix el.  | Trans. E (eV)\n");
	fprintf(f, "%4i  %4i\n", nmo, nmo);
	fprintf(f, "%2i\n", 1);
	fprintf(f, "%13.8f\n", 0.0);
	for (int axis = 0; axis < 3; ++axis)
	{
		fprintf(f, "# Cartesian component %2i\n", axis + 1);
		for (int i = 0; i < nmo; ++i)
		{
			for (int j = 0; j < nmo; ++j)
			{
				fprintf(f, "%4i\t %13.8f\t %4i\t %13.8f\t %13.8f\t %13.8f\n", i + 1, energy(i) * ha2ev, j + 1, energy(j) * ha2ev, mat_el(axis, i, j), (energy(j) - energy(i)) * ha2ev);
			}
		}
	}
	fclose(f);
	END_TIMER(world, "Matrix elements");
}

tensorT SCF::dipole(World &world, const functionT &rho) const
{
	PROFILE_MEMBER_FUNC(SCF);
	START_TIMER(world);
	tensorT mu(3);

	for (unsigned int axis = 0; axis < 3; ++axis)
	{
		std::vector<int> x(3ul, 0);
		x[axis] = true;
		functionT dipolefunc = factoryT(world)
								   .functor(functorT(new MomentFunctor(x)));
		mu[axis] = -dipolefunc.inner(rho);
		mu[axis] += molecule.nuclear_dipole(axis);
	}

	if (world.rank() == 0 and (param.print_level() > 1))
	{
		print("\n Dipole Moment (a.u.)\n -----------\n");
		print("     x: ", mu[0]);
		print("     y: ", mu[1]);
		print("     z: ", mu[2]);
		print(" Total Dipole Moment: ", mu.normf(), "\n");
	}
	END_TIMER(world, "dipole");

	return mu;
}

void SCF::vector_stats(const std::vector<double> &v, double &rms,
					   double &maxabsval) const
{
	PROFILE_MEMBER_FUNC(SCF);
	rms = 0.0;
	maxabsval = v[0];
	for (unsigned int i = 0; i < v.size(); ++i)
	{
		rms += v[i] * v[i];
		maxabsval = std::max<double>(maxabsval, std::abs(v[i]));
	}
	rms = sqrt(rms / v.size());
}

vecfuncT SCF::compute_residual(World &world, tensorT &occ, tensorT &fock,
							   const vecfuncT &psi, vecfuncT &Vpsi, double &err)
{

	START_TIMER(world);
	PROFILE_MEMBER_FUNC(SCF);
	double trantol = vtol / std::min(30.0, double(psi.size()));
	int nmo = psi.size();

	tensorT eps(nmo);
	for (int i = 0; i < nmo; ++i)
	{
		eps(i) = std::min(-0.05, fock(i, i));
		fock(i, i) -= eps(i);
	}
	vecfuncT fpsi = transform(world, psi, fock, trantol, true);

	for (int i = 0; i < nmo; ++i)
	{ // Undo the damage
		fock(i, i) += eps(i);
	}

	gaxpy(world, 1.0, Vpsi, -1.0, fpsi);
	fpsi.clear();
	std::vector<double> fac(nmo, -2.0);
	scale(world, Vpsi, fac);
	std::vector<poperatorT> ops = make_bsh_operators(world, eps);
	set_thresh(world, Vpsi, FunctionDefaults<3>::get_thresh());
	END_TIMER(world, "Compute residual stuff");

	START_TIMER(world);
	vecfuncT new_psi = apply(world, ops, Vpsi);
	END_TIMER(world, "Apply BSH");
	ops.clear();
	Vpsi.clear();
	world.gop.fence();

	// Thought it was a bad idea to truncate *before* computing the residual
	// but simple tests suggest otherwise ... no more iterations and
	// reduced iteration time from truncating.
	START_TIMER(world);
	truncate(world, new_psi);
	END_TIMER(world, "Truncate new psi");

	START_TIMER(world);
	vecfuncT r = sub(world, psi, new_psi);
	std::vector<double> rnorm = norm2s(world, r);
	if (world.rank() == 0 and (param.print_level() > 1))
		print("residuals", rnorm);
	double rms, maxval;
	vector_stats(rnorm, rms, maxval);
	err = maxval;
	if (world.rank() == 0 and (param.print_level() > 1))
		print("BSH residual: rms", rms, "   max", maxval);
	END_TIMER(world, "BSH residual");
	return r;
}

tensorT SCF::make_fock_matrix(World &world, const vecfuncT &psi,
							  const vecfuncT &Vpsi, const tensorT &occ, double &ekinetic) const
{
	PROFILE_MEMBER_FUNC(SCF);
	START_TIMER(world);
	tensorT pe = matrix_inner(world, Vpsi, psi, true);
	END_TIMER(world, "PE matrix");

	std::shared_ptr<WorldDCPmapInterface<Key<3>>> oldpmap = FunctionDefaults<3>::get_pmap();
	v-cacheecfuncT psicopy = psi; // Functions are shallow copy so this is lightweight
	if (world.size() > 1)
	{
		START_TIMER(world);
		LoadBalanceDeux<3> lb(world);
		for (unsigned int i = 0; i < psi.size(); ++i)
		{
			lb.add_tree(psi[i], lbcost<double, 3>(1.0, 8.0), false);
		}
		world.gop.fence();
		END_TIMER(world, "KE compute loadbal");

		START_TIMER(world);
		std::shared_ptr<WorldDCPmapInterface<Key<3>>> newpmap = lb.load_balance(param.loadbalparts());
		FunctionDefaults<3>::set_pmap(newpmap);

		world.gop.fence();
		for (unsigned int i = 0; i < psi.size(); ++i)
			psicopy[i] = copy(psi[i], newpmap, false);
		world.gop.fence();
		END_TIMER(world, "KE redist");
	}

	START_TIMER(world);
	tensorT ke(psi.size(), psi.size());
	{
		distmatT k = kinetic_energy_matrix(world, psicopy);
		k.copy_to_replicated(ke); // !!!!!!!! ugh
	}
	END_TIMER(world, "KE matrix");

	psicopy.clear();
	if (world.size() > 1)
	{
		FunctionDefaults<3>::set_pmap(oldpmap); // ! DON'T FORGET !
	}

	START_TIMER(world);
	int nocc = occ.size();
	ekinetic = 0.0;
	for (int i = 0; i < nocc; ++i)
	{
		ekinetic += occ[i] * ke(i, i);
	}
	ke += pe;
	pe = tensorT();
	ke.gaxpy(0.5, transpose(ke), 0.5);
	END_TIMER(world, "Make fock matrix rest");
	return ke;
}

/// Compute the two-electron integrals over the provided set of orbitals

/// Returned is a *replicated* tensor of \f$(ij|kl)\f$ with \f$i>=j\f$
/// and \f$k>=l\f$.  The symmetry \f$(ij|kl)=(kl|ij)\f$ is enforced.
Tensor<double> SCF::twoint(World &world, const vecfuncT &psi) const
{
	PROFILE_MEMBER_FUNC(SCF);
	double tol = FunctionDefaults<3>::get_thresh(); /// Important this is consistent with Coulomb
	reconstruct(world, psi);
	norm_tree(world, psi);

	// Efficient version would use mul_sparse vector interface
	vecfuncT pairs;
	for (unsigned int i = 0; i < psi.size(); ++i)
	{
		for (unsigned int j = 0; j <= i; ++j)
		{
			pairs.push_back(mul_sparse(psi[i], psi[j], tol, false));
		}
	}

	world.gop.fence();
	truncate(world, pairs);
	vecfuncT Vpairs = apply(world, *coulop, pairs);

	return matrix_inner(world, pairs, Vpairs, true);
}

tensorT SCF::matrix_exponential(const tensorT &A) const
{
	PROFILE_MEMBER_FUNC(SCF);
	MADNESS_ASSERT(A.dim(0) == A.dim(1));

	// Power iteration to estimate the 2-norm of the matrix. Used
	// to use Frobenius or 1-norms but neither were very tight.
	double anorm;
	{
		tensorT x(A.dim(0));
		x.fillrandom();
		x.scale(1.0 / x.normf());
		double prev = 0.0;
		for (int i = 0; i < 100; i++)
		{
			tensorT xnew = inner(A, inner(A, x, 1, 0), 0, 0);
			anorm = std::sqrt(std::abs((x.trace(xnew))));
			double err = std::abs(prev - anorm) / anorm;
			//print(i,anorm,err,A.normf());
			if (err < 0.01)
				break; // just need 1-2 digits
			x = xnew.scale(1.0 / xnew.normf());
			prev = anorm;
		}
	}

	// Scale A by a power of 2 until it is "small"
	int n = 0;
	double scale = 1.0;
	while (anorm * scale > 0.089)
	{ // so that 9th order expansion is accurate to 1e-15
		++n;
		scale *= 0.5;
	}
	tensorT B = scale * A; // B = A*2^-n

	// Make identity
	tensorT I = tensorT(2, B.dims());
	for (int i = 0; i < I.dim(0); ++i)
		I(i, i) = 1.0;

	// Compute exp(B) using Taylor series optimized to reduce cost --- Chebyshev is only a minor improvement
	tensorT expB;
	if (anorm > 0.24e-1)
	{
		tensorT B2 = inner(B, B);
		tensorT B4 = inner(B2, B2);
		tensorT B6 = inner(B4, B2);
		expB = I + inner(B, B6 + 42. * B4 + 840. * B2 + 5040. * I).scale(1. / 5040.) + inner(B2, B6 + 56. * B4 + 1680. * B2 + 20160. * I).scale(1. / 40320.);
	}
	else if (anorm > 0.26e-2)
	{
		tensorT B2 = inner(B, B);
		tensorT B4 = inner(B2, B2);
		expB = I + inner(B, 42. * B4 + 840. * B2 + 5040. * I).scale(1. / 5040.) + inner(B2, 56. * B4 + 1680. * B2 + 20160. * I).scale(1. / 40320.);
	}
	else if (anorm > 0.18e-4)
	{
		tensorT B2 = inner(B, B);
		expB = I + inner(B, 840. * B2 + 5040. * I).scale(1. / 5040.) + inner(B2, 1680. * B2 + 20160. * I).scale(1. / 40320.);
	}
	else if (anorm > 4.5e-8)
	{
		expB = I + B + inner(B, B).scale(0.5);
	}
	else
	{
		expB = I + B;
	}

	// // Old algorithm
	// tensorT oldexpB = copy(I);
	// const double tol = 1e-13;
	// int k = 1;
	// tensorT term = B;
	// while (term.normf() > tol) {
	//     oldexpB += term;
	//     term = inner(term, B);
	//     ++k;
	//     term.scale(1.0 / k);
	// }
	// Error check for validation
	// double err = (expB-oldexpB).normf();
	// print("matxerr", anorm, err);

	// Repeatedly square to recover exp(A)
	while (n--)
		expB = inner(expB, expB);

	return expB;
}

/// compute the unitary transformation that diagonalizes the fock matrix

/// @param[in]  world   the world
/// @param[in]  overlap the overlap matrix of the orbitals
/// @param[inout]       fock    the fock matrix; diagonal upon exit
/// @param[out] evals   the orbital energies
/// @param[in]  occ     the occupation numbers
/// @param[in]  thresh_degenerate       threshold for orbitals being degenerate
/// @return             the unitary matrix U: U^T F U = evals
tensorT SCF::get_fock_transformation(World &world, const tensorT &overlap,
									 tensorT &fock, tensorT &evals, const tensorT &occ,
									 const double thresh_degenerate) const
{
	PROFILE_MEMBER_FUNC(SCF);

	START_TIMER(world);
	tensorT U;
	sygvp(world, fock, overlap, 1, U, evals);
	END_TIMER(world, "Diagonalization Fock-mat w sygv");

	long nmo = fock.dim(0);

	START_TIMER(world);
	// Within blocks with the same occupation number attempt to
	// keep orbitals in the same order (to avoid confusing the
	// non-linear solver).
	// !!!!!!!!!!!!!!!!! NEED TO RESTRICT TO OCCUPIED STATES?
	bool switched = true;
	while (switched)
	{
		switched = false;
		for (int i = 0; i < nmo; i++)
		{
			for (int j = i + 1; j < nmo; j++)
			{
				if (occ(i) == occ(j))
				{
					double sold = U(i, i) * U(i, i) + U(j, j) * U(j, j);
					double snew = U(i, j) * U(i, j) + U(j, i) * U(j, i);
					if (snew > sold)
					{
						tensorT tmp = copy(U(_, i));
						U(_, i) = U(_, j);
						U(_, j) = tmp;
						std::swap(evals[i], evals[j]);
						switched = true;
					}
				}
			}
		}
	}

	// Fix phases.
	for (long i = 0; i < nmo; ++i)
		if (U(i, i) < 0.0)
			U(_, i).scale(-1.0);

	// Rotations between effectively degenerate states confound
	// the non-linear equation solver ... undo these rotations
	long ilo = 0; // first element of cluster
	while (ilo < nmo - 1)
	{
		long ihi = ilo;
		while (fabs(evals[ilo] - evals[ihi + 1]) < thresh_degenerate * 10.0 * std::max(fabs(evals[ilo]), 1.0))
		{
			++ihi;
			if (ihi == nmo - 1)
				break;
		}
		long nclus = ihi - ilo + 1;
		if (nclus > 1)
		{
			//print("   found cluster", ilo, ihi);
			tensorT q = copy(U(Slice(ilo, ihi), Slice(ilo, ihi)));
			//print(q);
			// Special code just for nclus=2
			// double c = 0.5*(q(0,0) + q(1,1));
			// double s = 0.5*(q(0,1) - q(1,0));
			// double r = sqrt(c*c + s*s);
			// c /= r;
			// s /= r;
			// q(0,0) = q(1,1) = c;
			// q(0,1) = -s;
			// q(1,0) = s;

			// Polar Decomposition
			tensorT VH(nclus, nclus);
			tensorT W(nclus, nclus);
			Tensor<double> sigma(nclus);

			svd(q, W, sigma, VH);
			q = transpose(inner(W, VH)).conj();
			U(_, Slice(ilo, ihi)) = inner(U(_, Slice(ilo, ihi)), q);
		}
		ilo = ihi + 1;
	}

	world.gop.broadcast(U.ptr(), U.size(), 0);
	world.gop.broadcast(evals.ptr(), evals.size(), 0);

	fock = 0;
	for (unsigned int i = 0; i < nmo; ++i)
		fock(i, i) = evals(i);
	return U;
}

/// diagonalize the fock matrix, taking care of degenerate states

/// Vpsi is passed in to make sure orbitals and Vpsi are in phase
/// @param[in]  world   the world
/// @param[inout]       fock    the fock matrix (diagonal upon exit)
/// @param[inout]       psi             the orbitals
/// @param[inout]       Vpsi    the orbital times the potential
/// @param[out] evals   the orbital energies
/// @param[in]  occ             occupation numbers
/// @param[in]  thresh  threshold for rotation and truncation
/// @return             the unitary matrix U: U^T F U = evals
tensorT SCF::diag_fock_matrix(World &world, tensorT &fock, vecfuncT &psi,
							  vecfuncT &Vpsi, tensorT &evals, const tensorT &occ,
							  const double thresh) const
{
	PROFILE_MEMBER_FUNC(SCF);

	// compute the unitary transformation matrix U that diagonalizes
	// the fock matrix
	tensorT overlap = matrix_inner(world, psi, psi, true);
	tensorT U = get_fock_transformation(world, overlap, fock, evals, occ,
										thresh);

	//eliminate mixing between occ and unocc
	int nmo = U.dim(0);
	for (int i = 0; i < param.nalpha(); ++i)
	{
		//make virt orthog to occ without changing occ states
		for (int j = param.nalpha(); j < nmo; ++j)
		{
			U(j, i) = 0.0;
		}
	}

	// transform the orbitals and the orbitals times the potential
	Vpsi = transform(world, Vpsi, U, vtol / std::min(30.0, double(psi.size())),
					 false);
	psi = transform(world, psi, U,
					FunctionDefaults<3>::get_thresh() / std::min(30.0, double(psi.size())),
					true);
	truncate(world, Vpsi, vtol, false);
	truncate(world, psi);
	normalize(world, psi);

	END_TIMER(world, "Diagonalization rest");
	return U;
}

void SCF::loadbal(World &world, functionT &arho, functionT &brho,
				  functionT &arho_old, functionT &brho_old, subspaceT &subspace)
{
	if (world.size() == 1)
		return;

	LoadBalanceDeux<3> lb(world);
	real_function_3d vnuc;
	if (param.psp_calc())
	{
		vnuc = gthpseudopotential->vlocalpot();
	}
	else if (param.pure_ae())
	{
		vnuc = potentialmanager->vnuclear();
	}
	else
	{
		vnuc = potentialmanager->vnuclear();
		vnuc = vnuc + gthpseudopotential->vlocalpot();
	}
	lb.add_tree(vnuc, lbcost<double, 3>(param.vnucextra() * 1.0, param.vnucextra() * 8.0),
				false);
	lb.add_tree(arho, lbcost<double, 3>(1.0, 8.0), false);
	for (unsigned int i = 0; i < amo.size(); ++i)
	{
		lb.add_tree(amo[i], lbcost<double, 3>(1.0, 8.0), false);
	}
	if (param.nbeta() && !param.spin_restricted())
	{
		lb.add_tree(brho, lbcost<double, 3>(1.0, 8.0), false);
		for (unsigned int i = 0; i < bmo.size(); ++i)
		{
			lb.add_tree(bmo[i], lbcost<double, 3>(1.0, 8.0), false);
		}
	}
	world.gop.fence();

	FunctionDefaults<3>::redistribute(world, lb.load_balance(param.loadbalparts())); // 6.0 needs retuning after param.vnucextra

	world.gop.fence();
}

void SCF::rotate_subspace(World &world, const tensorT &U, subspaceT &subspace,
						  int lo, int nfunc, double trantol) const
{
	PROFILE_MEMBER_FUNC(SCF);
	for (unsigned int iter = 0; iter < subspace.size(); ++iter)
	{
		vecfuncT &v = subspace[iter].first;
		vecfuncT &r = subspace[iter].second;
		vecfuncT vnew = transform(world, vecfuncT(&v[lo], &v[lo + nfunc]), U, trantol, false);
		vecfuncT rnew = transform(world, vecfuncT(&r[lo], &r[lo + nfunc]), U, trantol, false);
		world.gop.fence();
		for (int i = 0; i < nfunc; i++)
		{
			v[i] = vnew[i];
			r[i] = rnew[i];
		}
	}
	world.gop.fence();
}

void SCF::rotate_subspace(World &world, const distmatT &dUT, subspaceT &subspace,
						  int lo, int nfunc, double trantol) const
{
	PROFILE_MEMBER_FUNC(SCF);
	for (unsigned int iter = 0; iter < subspace.size(); ++iter)
	{
		vecfuncT &v = subspace[iter].first;
		vecfuncT &r = subspace[iter].second;
		vecfuncT vnew = transform(world, vecfuncT(&v[lo], &v[lo + nfunc]), dUT, false);
		vecfuncT rnew = transform(world, vecfuncT(&r[lo], &r[lo + nfunc]), dUT, false);
		world.gop.fence();
		for (int i = 0; i < nfunc; i++)
		{
			v[i] = vnew[i];
			r[i] = rnew[i];
		}
	}
	world.gop.fence();
}

void SCF::update_subspace(World &world, vecfuncT &Vpsia, vecfuncT &Vpsib,
						  tensorT &focka, tensorT &fockb, subspaceT &subspace, tensorT &Q,
						  double &bsh_residual, double &update_residual)
{
	PROFILE_MEMBER_FUNC(SCF);
	double aerr = 0.0, berr = 0.0;
	vecfuncT vm = amo;

	// Orbitals with occ!=1.0 exactly must be solved for as eigenfunctions
	// so zero out off diagonal lagrange multipliers
	for (int i = 0; i < param.nmo_alpha(); i++)
	{
		if (aocc[i] != 1.0)
		{
			double tmp = focka(i, i);
			focka(i, _) = 0.0;
			focka(_, i) = 0.0;
			focka(i, i) = tmp;
		}
	}

	vecfuncT rm = compute_residual(world, aocc, focka, amo, Vpsia, aerr);
	if (param.nbeta() != 0 && !param.spin_restricted())
	{
		for (int i = 0; i < param.nmo_beta(); i++)
		{
			if (bocc[i] != 1.0)
			{
				double tmp = fockb(i, i);
				fockb(i, _) = 0.0;
				fockb(_, i) = 0.0;
				fockb(i, i) = tmp;
			}
		}

		vecfuncT br = compute_residual(world, bocc, fockb, bmo, Vpsib, berr);
		vm.insert(vm.end(), bmo.begin(), bmo.end());
		rm.insert(rm.end(), br.begin(), br.end());
	}

	START_TIMER(world);
	bsh_residual = std::max(aerr, berr);
	world.gop.broadcast(bsh_residual, 0);
	compress(world, vm, false);
	compress(world, rm, false);
	world.gop.fence();

restart:
	subspace.push_back(pairvecfuncT(vm, rm));
	int m = subspace.size();
	tensorT ms(m);
	tensorT sm(m);
	for (int s = 0; s < m; ++s)
	{
		const vecfuncT &vs = subspace[s].first;
		const vecfuncT &rs = subspace[s].second;
		for (unsigned int i = 0; i < vm.size(); ++i)
		{
			ms[s] += vm[i].inner_local(rs[i]);
			sm[s] += vs[i].inner_local(rm[i]);
		}
	}

	world.gop.sum(ms.ptr(), m);
	world.gop.sum(sm.ptr(), m);
	tensorT newQ(m, m);
	if (m > 1)
		newQ(Slice(0, -2), Slice(0, -2)) = Q;

				world.gop.broadcast_serializable(c, 0); // make sure everyone has same data
				if (world.rank() == 0 and (param.print_level()>3)) {
					print("Subspace solution", c);
				}
				START_TIMER(world);
				vecfuncT amo_new = zero_functions_compressed<double, 3>(world, amo.size(), false);
				vecfuncT bmo_new = zero_functions_compressed<double, 3>(world, bmo.size(), false);
				world.gop.fence();
				for (unsigned int m = 0; m < subspace.size(); ++m) {
					const vecfuncT & vm = subspace[m].first;
					const vecfuncT & rm = subspace[m].second;
					const vecfuncT vma(vm.begin(), vm.begin() + amo.size());
					const vecfuncT rma(rm.begin(), rm.begin() + amo.size());
					const vecfuncT vmb(vm.end() - bmo.size(), vm.end());
					const vecfuncT rmb(rm.end() - bmo.size(), rm.end());
					gaxpy(world, 1.0, amo_new, c(m), vma, false);
					gaxpy(world, 1.0, amo_new, -c(m), rma, false);
					gaxpy(world, 1.0, bmo_new, c(m), vmb, false);
					gaxpy(world, 1.0, bmo_new, -c(m), rmb, false);
				}
				world.gop.fence();
				END_TIMER(world, "Subspace transform");
				if (param.maxsub() <= 1) {
					subspace.clear();
				} else if (subspace.size() == size_t(param.maxsub())) {
					subspace.erase(subspace.begin());
					Q = Q(Slice(1, -1), Slice(1, -1));
				}

	do_step_restriction(world, amo, amo_new, "alpha");
	orthonormalize(world, amo_new, param.nalpha());
	amo = amo_new;

	if (!param.spin_restricted() && param.nbeta() != 0)
	{
		do_step_restriction(world, bmo, bmo_new, "beta");
		orthonormalize(world, bmo_new, param.nbeta());
		bmo = bmo_new;
	}
	else
	{
		bmo = amo;
	}
}

/// perform step restriction following the KAIN solver

/// Limit maximum step size to make convergence more robust
/// @param[in]          world   the world
/// @param[in]          mo              vector of orbitals from previous iteration
/// @param[inout]       new_mo  vector of orbitals from the KAIN solver
/// @param[in]          spin    "alpha" or "beta" for user information
/// @return                     max residual
double SCF::do_step_restriction(World &world, const vecfuncT &mo, vecfuncT &mo_new,
								std::string spin) const
{
	PROFILE_MEMBER_FUNC(SCF);
	std::vector<double> anorm = norm2s(world, sub(world, mo, mo_new));
	int nres = 0;
	for (unsigned int i = 0; i < mo.size(); ++i)
	{
		if (anorm[i] > param.maxrotn())
		{
			double s = param.maxrotn() / anorm[i];
			++nres;
			if (world.rank() == 0)
			{
				if (nres == 1 and (param.print_level() > 1))
					printf("  restricting step for %s orbitals:", spin.c_str());
				printf(" %d", i);
			}
			mo_new[i].gaxpy(s, mo[i], 1.0 - s, false);
		}
	}
	if (nres > 0 && world.rank() == 0 and (param.print_level() > 1))
		printf("\n");

	world.gop.fence();
	double rms, maxval;
	vector_stats(anorm, rms, maxval);
	if (world.rank() == 0 and (param.print_level() > 1))
		print("Norm of vector changes", spin, ": rms", rms, "   max", maxval);
	return maxval;
}

/// orthonormalize the vectors (symmetric in occupied spaced, gramm-schmidt for virt to occ)

/// @param[in]          world   the world
/// @param[inout]       amo_new the vectors to be orthonormalized
void SCF::orthonormalize(World &world, vecfuncT &amo_new, int nocc) const
{
	PROFILE_MEMBER_FUNC(SCF);
	START_TIMER(world);
	double trantol = vtol / std::min(30.0, double(amo_new.size()));
	normalize(world, amo_new);
	double maxq;
	do
	{
		tensorT Q = Q2(matrix_inner(world, amo_new, amo_new)); // Q3(matrix_inner(world, amo_new, amo_new))
		maxq = 0.0;
		for (int j = 1; j < Q.dim(0); j++)
			for (int i = 0; i < j; i++)
				maxq = std::max(std::abs(Q(j, i)), maxq);

		Q.screen(trantol); // Is this really needed? Just for speed.

		//make virt orthog to occ without changing occ states --- ASSUMES symmetric form for Q2
		for (int j = nocc; j < Q.dim(0); ++j)
		{
			for (int i = 0; i < nocc; ++i)
			{
				Q(j, i) = 0.0;
				Q(i, j) *= 2.0;
			}
		}

		amo_new = transform(world, amo_new,
							Q, trantol, true);
		truncate(world, amo_new);
		if (world.rank() == 0 and (param.print_level() > 3))
			print("ORTHOG2a: maxq trantol", maxq, trantol);
		//print(Q);

	} while (maxq > 0.01);
	normalize(world, amo_new);

	END_TIMER(world, "Orthonormalize");
}

/// orthonormalize the vectors ignoring occupied/virtual distinctions

/// @param[in]          world   the world
/// @param[inout]       amo_new the vectors to be orthonormalized
void SCF::orthonormalize(World &world, vecfuncT &amo_new) const
{
	PROFILE_MEMBER_FUNC(SCF);
	START_TIMER(world);
	double trantol = vtol / std::min(30.0, double(amo.size()));
	normalize(world, amo_new);
	double maxq;
	do
	{
		tensorT Q = Q2(matrix_inner(world, amo_new, amo_new)); // Q3(matrix_inner(world, amo_new, amo_new))
		maxq = 0.0;
		for (int j = 1; j < Q.dim(0); j++)
			for (int i = 0; i < j; i++)
				maxq = std::max(std::abs(Q(j, i)), maxq);

		//Q.screen(trantol); // ???? Is this really needed?
		amo_new = transform(world, amo_new,
							Q, trantol, true);
		truncate(world, amo_new);
		if (world.rank() == 0 and (param.print_level() > 3))
			print("ORTHOG2b: maxq trantol", maxq, trantol);
		//print(Q);

	} while (maxq > 0.01);
	normalize(world, amo_new);
	END_TIMER(world, "Orthonormalize");
}

void SCF::propagate(World &world, double omega, int step0)
{
	PROFILE_MEMBER_FUNC(SCF);
	// Load molecular orbitals
	set_protocol<3>(world, 1e-4);
	make_nuclear_potential(world);
	initial_load_bal(world);
	load_mos(world);

	int nstep = 1000;
	double time_step = 0.05;

	double strength = 0.1;

	// temporary way of doing this for now
	//      VextCosFunctor<double> Vext(world,new DipoleFunctor(2),omega);
	functionT fdipx =
		factoryT(world).functor(functorT(new DipoleFunctor(0))).initial_level(4);
	functionT fdipy =
		factoryT(world).functor(functorT(new DipoleFunctor(1))).initial_level(4);
	functionT fdipz =
		factoryT(world).functor(functorT(new DipoleFunctor(2))).initial_level(4);

	world.gop.broadcast(time_step);
	world.gop.broadcast(nstep);

	// Need complex orbitals :(
	double thresh = 1e-4;
	cvecfuncT camo = zero_functions<double_complex, 3>(world, param.nalpha());
	cvecfuncT cbmo = zero_functions<double_complex, 3>(world, param.nbeta());
	for (int iorb = 0; iorb < param.nalpha(); iorb++)
	{
		camo[iorb] = std::exp(double_complex(0.0, 2 * constants::pi * strength)) * amo[iorb];
		camo[iorb].truncate(thresh);
	}
	if (!param.spin_restricted() && param.nbeta())
	{
		for (int iorb = 0; iorb < param.nbeta(); iorb++)
		{
			cbmo[iorb] = std::exp(
							 double_complex(0.0, 2 * constants::pi * strength)) *
						 bmo[iorb];
			cbmo[iorb].truncate(thresh);
		}
	}

	// Create free particle propagator
	// Have no idea what to set "c" to
	double c = 20.0;
	printf("Creating G\n");
	Convolution1D<double_complex> *G = qm_1d_free_particle_propagator(
		FunctionDefaults<3>::get_k(), c, 0.5 * time_step,
		2.0 * param.L());
	printf("Done creating G\n");

	// Start iteration over time
	for (int step = 0; step < nstep; step++)
	{
		//        if (world.rank() == 0) printf("Iterating step %d:\n\n", step);
		double t = time_step * step;
		//        iterate_trotter(world, G, Vext, camo, cbmo, t, time_step);
		iterate_trotter(world, G, camo, cbmo, t, time_step, thresh);
		functionT arho = make_density(world, aocc, camo);
		functionT brho =
			(!param.spin_restricted() && param.nbeta()) ? make_density(world, aocc, camo) : copy(arho);
		functionT rho = arho + brho;
		double xval = inner(fdipx, rho);
		double yval = inner(fdipy, rho);
		double zval = inner(fdipz, rho);
		if (world.rank() == 0)
			printf("%15.7f%15.7f%15.7f%15.7f\n", t, xval, yval, zval);
	}
}

complex_functionT APPLY(const complex_operatorT *q1d,
						const complex_functionT &psi)
{
	complex_functionT r = psi; // Shallow copy violates constness !!!!!!!!!!!!!!!!!
	coordT lo, hi;
	lo[2] = -10;
	hi[2] = +10;

	r.reconstruct();
	r.broaden();
	r.broaden();
	r.broaden();
	r.broaden();
	r = apply_1d_realspace_push(*q1d, r, 2);
	r.sum_down();
	r = apply_1d_realspace_push(*q1d, r, 1);
	r.sum_down();
	r = apply_1d_realspace_push(*q1d, r, 0);
	r.sum_down();

	return r;
}

void SCF::iterate_trotter(World &world, Convolution1D<double_complex> *G,
						  cvecfuncT &camo, cvecfuncT &cbmo, double t, double time_step,
						  double thresh)
{
	PROFILE_MEMBER_FUNC(SCF);

	// first kinetic energy apply
	cvecfuncT camo2 = zero_functions<double_complex, 3>(world, param.nalpha());
	cvecfuncT cbmo2 = zero_functions<double_complex, 3>(world, param.nbeta());
	for (int iorb = 0; iorb < param.nalpha(); iorb++)
	{
		//        if (world.rank()) printf("Apply free-particle Green's function to alpha orbital %d\n", iorb);
		camo2[iorb] = APPLY(G, camo[iorb]);
		camo2[iorb].truncate(thresh);
	}
	if (!param.spin_restricted() && param.nbeta())
	{
		for (int iorb = 0; iorb < param.nbeta(); iorb++)
		{
			cbmo2[iorb] = APPLY(G, cbmo[iorb]);
			cbmo2[iorb].truncate(thresh);
		}
	}
	// Construct new density
	//      START_TIMER(world);
	functionT arho = make_density(world, aocc, amo), brho;

	if (param.nbeta())
	{
		if (param.spin_restricted())
		{
			brho = arho;
		}
		else
		{
			brho = make_density(world, bocc, bmo);
		}
	}
	else
	{
		brho = functionT(world); // zero
	}
	functionT rho = arho + brho;
	//      END_TIMER(world, "Make densities");

	// Do RPA only for now
	real_function_3d vnuc = potentialmanager->vnuclear();
	functionT vlocal = vnuc;
	//      START_TIMER(world);
	functionT vcoul = apply(*coulop, rho);
	//      END_TIMER(world, "Coulomb");
	//      vlocal += vcoul + Vext(t+0.5*time_step);
	//      vlocal += vcoul + std::cos(0.1*(t+0.5*time_step))*fdip;

	// exponentiate potential
	//      if (world.rank()) printf("Apply Kohn-Sham potential to orbitals\n");
	complex_functionT expV = make_exp(time_step, vlocal);
	cvecfuncT camo3 = mul_sparse(world, expV, camo2, vtol, false);
	world.gop.fence();

	// second kinetic energy apply
	for (int iorb = 0; iorb < param.nalpha(); iorb++)
	{
		//        if (world.rank() == 0) printf("Apply free-particle Green's function to alpha orbital %d\n", iorb);
		camo3[iorb].truncate(thresh);
		camo[iorb] = APPLY(G, camo3[iorb]);
		camo[iorb].truncate();
	}
	if (!param.spin_restricted() && param.nbeta()) {
     	        cvecfuncT cbmo3 = mul_sparse(world, expV, cbmo2, vtol); // Removed nofence --- must fence here

		// second kinetic energy apply
		for (int iorb = 0; iorb < param.nbeta(); iorb++)
		{
			cbmo[iorb] = APPLY(G, cbmo3[iorb]);
			cbmo[iorb].truncate();
		}
	}
}

// For given protocol, solve the DFT/HF/response equations
void SCF::solve(World &world)
{
	PROFILE_MEMBER_FUNC(SCF);
	functionT arho_old, brho_old;
	const double dconv = std::max(FunctionDefaults<3>::get_thresh(),
								  param.dconv());
	const double trantol = vtol / std::min(30.0, double(amo.size()));
	const double tolloc = 1e-6; // was std::min(1e-6,0.01*dconv) but now trying to avoid unnecessary change
	double update_residual = 0.0, bsh_residual = 0.0;
	subspaceT subspace;
	tensorT Q;
	bool do_this_iter = true;
	bool converged = false;

	// Shrink subspace until stop localizing/canonicalizing--- probably not a good idea
	// int maxsub_save = param.maxsub;
	// param.maxsub = 2;

	for (int iter = 0; iter < param.maxiter(); ++iter)
	{
		if (world.rank() == 0 and (param.print_level() > 1))
			printf("\nIteration %d at time %.1fs\n\n", iter, wall_time());

		// if (iter > 0 && update_residual < 0.1) {
		//     //do_this_iter = false;
		//     param.maxsub = maxsub_save;
		// }

		if (param.do_localize() && do_this_iter)
		{
			distmatT dUT;
			if (param.localize_pm())
			{
				dUT = localize_PM(world, amo, aset, tolloc, 0.1, iter == 0, false);
			}
			else if (param.localize_method() == "new")
			{
				dUT = localize_new(world, amo, aset, tolloc, 0.1, iter == 0, false);
			}
			else if (param.localize_method() == "boys")
			{
				dUT = localize_boys(world, amo, aset, tolloc, 0.1, iter == 0, false);
			}
			else
				throw "localization confusion";

			dUT.data().screen(trantol);
			START_TIMER(world);
			amo = transform(world, amo, dUT);
			truncate(world, amo);
			normalize(world, amo);
			if (!param.spin_restricted() && param.nbeta() != 0)
			{
				if (param.localize_pm())
				{
					dUT = localize_PM(world, bmo, bset, tolloc, 0.1, iter == 0, false);
				}
				else if (param.localize_method() == "new")
				{
					dUT = localize_new(world, bmo, bset, tolloc, 0.1, iter == 0, false);
				}
				else
				{
					dUT = localize_boys(world, bmo, bset, tolloc, 0.1, iter == 0, false);
				}

				START_TIMER(world);
				dUT.data().screen(trantol);
				bmo = transform(world, bmo, dUT);
				truncate(world, bmo);
				normalize(world, bmo);
				END_TIMER(world, "Rotate subspace");
			}
		}

		START_TIMER(world);
		functionT arho = make_density(world, aocc, amo), brho;

		if (param.nbeta())
		{
			if (param.spin_restricted())
			{
				brho = arho;
			}
			else
			{
				brho = make_density(world, bocc, bmo);
			}
		}
		else
		{
			brho = functionT(world); // zero
		}
		END_TIMER(world, "Make densities");
		print_meminfo(world.rank(), "Make densities");

		if (iter < 2 || (iter % 10) == 0)
		{
			START_TIMER(world);
			loadbal(world, arho, brho, arho_old, brho_old, subspace);
			END_TIMER(world, "Load balancing");
			print_meminfo(world.rank(), "Load balancing");
		}
		double da = 0.0, db = 0.0;
		if (iter > 0)
		{
			da = (arho - arho_old).norm2();
			db = (brho - brho_old).norm2();
			if (world.rank() == 0 and (param.print_level() > 2))
				print("delta rho", da, db, "residuals", bsh_residual,
					  update_residual);
		}

		START_TIMER(world);
		arho_old = arho;
		brho_old = brho;
		functionT rho = arho + brho;
		rho.truncate();

		real_function_3d vnuc;
		if (param.psp_calc())
		{
			vnuc = gthpseudopotential->vlocalpot();
		}
		else if (param.pure_ae())
		{
			vnuc = potentialmanager->vnuclear();
		}
		else
		{
			vnuc = potentialmanager->vnuclear();
			vnuc = vnuc + gthpseudopotential->vlocalpot();
		}
		double enuclear = inner(rho, vnuc);
		END_TIMER(world, "Nuclear energy");

		START_TIMER(world);
		functionT vcoul = apply(*coulop, rho);
		functionT vlocal;
		END_TIMER(world, "Coulomb");
		print_meminfo(world.rank(), "Coulomb");

		double ecoulomb = 0.5 * inner(rho, vcoul);
		rho.clear(false);
		vlocal = vcoul + vnuc;

		// compute the contribution of the solvent to the local potential
		double epcm = 0.0;
		if (param.pcm_data() != "none")
		{
			START_TIMER(world);
			functionT vpcm = pcm.compute_pcm_potential(vcoul);
			vlocal += vpcm;
			epcm = pcm.compute_pcm_energy();
			END_TIMER(world, "PCM");
			print_meminfo(world.rank(), "PCM");
		}

		vcoul.clear(false);
		vlocal.truncate();
		double exca = 0.0, excb = 0.0;

		double enla = 0.0, enlb = 0.0;
		vecfuncT Vpsia = apply_potential(world, aocc, amo, vlocal, exca, enla, 0);
		vecfuncT Vpsib;
		if (!param.spin_restricted() && param.nbeta())
		{
			Vpsib = apply_potential(world, bocc, bmo, vlocal, excb, enlb, 1);
		}
		else if (param.nbeta() != 0)
		{
			enlb = enla;
		}

		double ekina = 0.0, ekinb = 0.0;
		tensorT focka = make_fock_matrix(world, amo, Vpsia, aocc, ekina);
		tensorT fockb = focka;

		if (!param.spin_restricted() && param.nbeta() != 0)
			fockb = make_fock_matrix(world, bmo, Vpsib, bocc, ekinb);
		else if (param.nbeta() != 0)
		{
			ekinb = ekina;
		}

		if (!param.do_localize() && do_this_iter)
		{
			tensorT U = diag_fock_matrix(world, focka, amo, Vpsia, aeps, aocc,
										 FunctionDefaults<3>::get_thresh());
			//rotate_subspace(world, U, subspace, 0, amo.size(), trantol); ??
			if (!param.spin_restricted() && param.nbeta() != 0)
			{
				U = diag_fock_matrix(world, fockb, bmo, Vpsib, beps, bocc,
									 FunctionDefaults<3>::get_thresh());
				//rotate_subspace(world, U, subspace, amo.size(), bmo.size(),trantol);
			}
		}

		double enrep = molecule.nuclear_repulsion_energy();
		double ekinetic = ekina + ekinb;
		double enonlocal = enla + enlb;
		double exc = exca + excb;
		double etot = ekinetic + enuclear + ecoulomb + exc + enrep + enonlocal + epcm;
		current_energy = etot;
		//esol = etot;
		/*
		if (world.rank() == 0 and (param.print_level() > 1))
		{
			//lots of dps for testing Exc stuff
			printf("\n              kinetic %32.24f\n", ekinetic);
                printf("         nonlocal psp %32.24f\n", enonlocal);
                printf("   nuclear attraction %32.24f\n", enuclear);
                printf("              coulomb %32.24f\n", ecoulomb);
                printf(" exchange-correlation %32.24f\n", exc);
                printf("    nuclear-repulsion %32.24f\n", enrep);
                printf("                total %32.24f\n\n", etot);

			printf("\n              kinetic %16.8f\n", ekinetic);
			printf("         nonlocal psp %16.8f\n", enonlocal);
			printf("   nuclear attraction %16.8f\n", enuclear);
			printf("              coulomb %16.8f\n", ecoulomb);
			printf("                  PCM %16.8f\n", epcm);
			printf(" exchange-correlation %16.8f\n", exc);
			printf("    nuclear-repulsion %16.8f\n", enrep);
			printf("                total %16.8f\n\n", etot);
		} 
		*/

		if (iter > 0)
		{
			//print("##convergence criteria: density delta=", da < dconv * molecule.natom() && db < dconv * molecule.natom(), ", bsh_residual=", (param.conv_only_dens || bsh_residual < 5.0*dconv));
			if (da < dconv * std::max(size_t(5), molecule.natom()) && db < dconv * std::max(size_t(5), molecule.natom()) && (param.get<bool>("conv_only_dens") || bsh_residual < 5.0 * dconv))
				converged = true;
			// previous conv was too tight for small systems
			// if (da < dconv * molecule.natom() && db < dconv * molecule.natom()
			//     && (param.conv_only_dens || bsh_residual < 5.0 * dconv)) converged=true;

			// do diagonalization etc if this is the last iteration, even if the calculation didn't converge
			if (converged || iter == param.maxiter() - 1)
			{
				if (world.rank() == 0 && converged and (param.print_level() > 1))
				{
					print("\nConverged!\n");
					printf("\n              kinetic %16.8f\n", ekinetic);
					printf("         nonlocal psp %16.8f\n", enonlocal);
					printf("   nuclear attraction %16.8f\n", enuclear);
					printf("              coulomb %16.8f\n", ecoulomb);
					printf("                  PCM %16.8f\n", epcm);
					printf(" exchange-correlation %16.8f\n", exc);
					printf("    nuclear-repulsion %16.8f\n", enrep);
					printf("                total %16.8f\n\n", etot);
				}

				// Diagonalize to get the eigenvalues and if desired the final eigenvectors
				tensorT U;
				START_TIMER(world);
				tensorT overlap = matrix_inner(world, amo, amo, true);
				END_TIMER(world, "Overlap");

				START_TIMER(world);
				sygvp(world, focka, overlap, 1, U, aeps);
				END_TIMER(world, "focka eigen sol");

				if (!param.do_localize())
				{
					START_TIMER(world);
					amo = transform(world, amo, U, trantol, true);
					truncate(world, amo);
					normalize(world, amo);
					END_TIMER(world, "Transform MOs");
				}
				if (param.nbeta() != 0 && !param.spin_restricted())
				{

					START_TIMER(world);
					overlap = matrix_inner(world, bmo, bmo, true);
					END_TIMER(world, "Overlap");

					START_TIMER(world);
					sygvp(world, fockb, overlap, 1, U, beps);
					END_TIMER(world, "fockb eigen sol");

					if (!param.do_localize())
					{
						START_TIMER(world);
						bmo = transform(world, bmo, U, trantol, true);
						truncate(world, bmo);
						normalize(world, bmo);
						END_TIMER(world, "Transform MOs");
					}
				}

				if (world.rank() == 0 and (param.print_level() > 1))
				{
					print(" ");
					print("alpha eigenvalues");
					print(aeps);
					if (param.nbeta() != 0 && !param.spin_restricted())
					{
						print("beta eigenvalues");
						print(beps);
					}

					// write eigenvalues etc to a file at the same time for plotting DOS etc.
					FILE *f = 0;
					if (param.nbeta() != 0 && !param.spin_restricted())
					{
						f = fopen("energies_alpha.dat", "w");
					}
					else
					{
						f = fopen("energies.dat", "w");
					}

					long nmo = amo.size();
					fprintf(f, "# %8li\n", nmo);
					for (long i = 0; i < nmo; ++i)
					{
						fprintf(f, "%13.8f\n", aeps(i));
					}
					fclose(f);

					if (param.nbeta() != 0 && !param.spin_restricted())
					{
						long nmo = bmo.size();
						FILE *f = 0;
						f = fopen("energies_beta.dat", "w");

						fprintf(f, "# %8li\n", nmo);
						for (long i = 0; i < nmo; ++i)
						{
							fprintf(f, "%13.8f\t", beps(i));
						}
						fclose(f);
					}
				}

				if (param.do_localize())
				{
					// Restore the diagonal elements for the analysis
					for (unsigned int i = 0; i < amo.size(); ++i)
						aeps[i] = focka(i, i);
					if (param.nbeta() != 0 && !param.spin_restricted())
						for (unsigned int i = 0; i < bmo.size(); ++i)
							beps[i] = fockb(i, i);
				}

				break;
			}
		}

		update_subspace(world, Vpsia, Vpsib, focka, fockb, subspace, Q,
						bsh_residual, update_residual);
	}

	// compute the dipole moment
	functionT rho = make_density(world, aocc, amo);
	if (!param.spin_restricted())
	{
		if (param.nbeta())
			rho += make_density(world, bocc, bmo);
	}
	else
	{
		rho.scale(2.0);
	}
	dipole(world, rho);

	if (world.rank() == 0 and (param.print_level() > 1))
	{
		if (param.do_localize())
			print(
				"Orbitals are localized - energies are diagonal Fock matrix elements\n");
		else
			print("Orbitals are eigenvectors - energies are eigenvalues\n");
		print("Analysis of alpha MO vectors");
	}

	analyze_vectors(world, amo, aocc, aeps);
	if (param.nbeta() != 0 && !param.spin_restricted())
	{
		if (world.rank() == 0 and (param.print_level() > 1))
			print("Analysis of beta MO vectors");

		analyze_vectors(world, bmo, bocc, beps);
	}

	if (param.get<bool>("print_dipole_matels"))
	{
		dipole_matrix_elements(world, amo, aocc, aeps, 0);
		if (param.nbeta() != 0 && !param.spin_restricted())
		{
			dipole_matrix_elements(world, bmo, bocc, beps, 1);
		}
	}
} // end solve function

//vama polarizability
void SCF::update_response_subspace(World &world,
								   vecfuncT &ax, vecfuncT &ay,
								   vecfuncT &bx, vecfuncT &by,
								   vecfuncT &rax, vecfuncT &ray,
								   vecfuncT &rbx, vecfuncT &rby,
								   subspaceT &subspace, tensorT &Q, double &update_residual)
{
	vecfuncT vm = ax;
	vm.insert(vm.end(), ay.begin(), ay.end());

	vecfuncT rm = rax;
	rm.insert(rm.end(), ray.begin(), ray.end());

	if (param.nbeta() != 0 && !param.spin_restricted())
	{
		vm.insert(vm.end(), bx.begin(), bx.end());
		vm.insert(vm.end(), by.begin(), by.end());
		rm.insert(rm.end(), rbx.begin(), rbx.end());
		rm.insert(rm.end(), rby.begin(), rby.end());
	}

	compress(world, vm, false);
	compress(world, rm, false);
	world.gop.fence();
	subspace.push_back(pairvecfuncT(vm, rm));
	int m = subspace.size();
	tensorT ms(m);
	tensorT sm(m);
	for (int s = 0; s < m; ++s)
	{
		const vecfuncT &vs = subspace[s].first;
		const vecfuncT &rs = subspace[s].second;
		for (unsigned int i = 0; i < vm.size(); ++i)
		{
			ms[s] += vm[i].inner_local(rs[i]);
			sm[s] += vs[i].inner_local(rm[i]);
		}
	}

	world.gop.sum(ms.ptr(), m);
	world.gop.sum(sm.ptr(), m);
	tensorT newQ(m, m);
	if (m > 1)
		newQ(Slice(0, -2), Slice(0, -2)) = Q;

	newQ(m - 1, _) = ms;
	newQ(_, m - 1) = sm;
	Q = newQ;
	//if (world.rank() == 0) { print("kain Q"); print(Q); }
	tensorT c;
	if (world.rank() == 0)
	{
		double rcond = 1e-12;
		while (1)
		{
			c = KAIN(Q, rcond);
			//if (world.rank() == 0) print("kain c:", c);
			if (std::abs(c[m - 1]) < 3.0)
			{
				break;
			}
			else if (rcond < 0.01)
			{
				if (param.print_level() > 3)
					print("Increasing subspace singular value threshold ", c[m - 1], rcond);
				rcond *= 100;
			}
			else
			{
				if (param.print_level() > 3)
					print("Forcing full step due to subspace malfunction");
				c = 0.0;
				c[m - 1] = 1.0;
				break;
			}
		}
	}

	world.gop.broadcast_serializable(c, 0);
	if (world.rank() == 0 and (param.print_level() > 3))
	{
		print("Response Subspace solution", c);
	}
	START_TIMER(world);
	vecfuncT ax_new = zero_functions_compressed<double, 3>(world, ax.size());
	vecfuncT ay_new = zero_functions_compressed<double, 3>(world, ay.size());
	vecfuncT bx_new = zero_functions_compressed<double, 3>(world, bx.size());
	vecfuncT by_new = zero_functions_compressed<double, 3>(world, by.size());

	for (unsigned int m = 0; m < subspace.size(); ++m)
	{
		const vecfuncT &vm = subspace[m].first;
		const vecfuncT &rm = subspace[m].second;
		const vecfuncT vmax(vm.begin(), vm.begin() + ax.size());
		const vecfuncT rmax(rm.begin(), rm.begin() + rax.size());
		const vecfuncT vmay(vm.begin() + ax.size(), vm.begin() + ax.size() + ay.size());
		const vecfuncT rmay(rm.begin() + rax.size(), rm.begin() + rax.size() + ray.size());
		gaxpy(world, 1.0, ax_new, c(m), vmax, false);
		gaxpy(world, 1.0, ax_new, -c(m), rmax, false);
		gaxpy(world, 1.0, ay_new, c(m), vmay, false);
		gaxpy(world, 1.0, ay_new, -c(m), rmay, false);
		//if(param.nbeta != 0 && !param.spin_restricted){
		const vecfuncT vmbx(vm.end() - by.size() - bx.size(), vm.end() - by.size());
		const vecfuncT rmbx(rm.end() - rby.size() - rbx.size(), rm.end() - rby.size());
		const vecfuncT vmby(vm.end() - by.size(), vm.end());
		const vecfuncT rmby(rm.end() - rby.size(), rm.end());
		gaxpy(world, 1.0, bx_new, c(m), vmbx, false);
		gaxpy(world, 1.0, bx_new, -c(m), rmbx, false);
		gaxpy(world, 1.0, by_new, c(m), vmby, false);
		gaxpy(world, 1.0, by_new, -c(m), rmby, false);
		//}
	}
	world.gop.fence();
	END_TIMER(world, "Subspace transform");
	if (param.maxsub() <= 1)
	{
		subspace.clear();
	} else if(subspace.size() == size_t(param.maxsub())){
		subspace.erase(subspace.begin());
		Q = Q(Slice(1, -1), Slice(1, -1));
	}

	std::vector<double> axnorm = norm2s(world, sub(world, ax, ax_new));
	std::vector<double> aynorm = norm2s(world, sub(world, ay, ay_new));
	std::vector<double> bxnorm = norm2s(world, sub(world, bx, bx_new));
	std::vector<double> bynorm = norm2s(world, sub(world, by, by_new));
	int nres = 0;
	for (unsigned int i = 0; i < ax.size(); ++i)
	{
		if (axnorm[i] > param.maxrotn())
		{
			double s = param.maxrotn() / axnorm[i];
			++nres;
			if (world.rank() == 0 and (param.print_level() > 3))
			{
				if (nres == 1)
					printf("  restricting step for alpha orbitals:");

				printf(" %d", i);
			}
			ax_new[i].gaxpy(s, ax[i], 1.0 - s, false);
		}
	}
	if (nres > 0 && world.rank() == 0 and (param.print_level() > 3))
		printf("\n");

	nres = 0;
	for (unsigned int i = 0; i < ay.size(); ++i)
	{
		if (aynorm[i] > param.maxrotn())
		{
			double s = param.maxrotn() / aynorm[i];
			++nres;
			if (world.rank() == 0 and (param.print_level() > 3))
			{
				if (nres == 1)
					printf("  restricting step for alpha orbitals:");

				printf(" %d", i);
			}
			ay_new[i].gaxpy(s, ay[i], 1.0 - s, false);
		}
	}
	if (nres > 0 && world.rank() == 0 and (param.print_level() > 3))
		printf("\n");

	//if(param.nbeta != 0 && !param.spin_restricted){
	nres = 0;
	for (unsigned int i = 0; i < bx.size(); ++i)
	{
		if (bxnorm[i] > param.maxrotn())
		{
			double s = param.maxrotn() / bxnorm[i];
			++nres;
			if (world.rank() == 0 and (param.print_level() > 3))
			{
				if (nres == 1)
					printf("  restricting step for  beta orbitals:");

				printf(" %d", i);
			}
			bx_new[i].gaxpy(s, bx[i], 1.0 - s, false);
		}
	}
	if (nres > 0 && world.rank() == 0 and (param.print_level() > 3))
		printf("\n");

	nres = 0;
	for (unsigned int i = 0; i < by.size(); ++i)
	{
		if (bynorm[i] > param.maxrotn())
		{
			double s = param.maxrotn() / bynorm[i];
			++nres;
			if (world.rank() == 0 and (param.print_level() > 3))
			{
				if (nres == 1)
					printf("  restricting step for  beta orbitals:");

				printf(" %d", i);
			}
			by_new[i].gaxpy(s, by[i], 1.0 - s, false);
		}
	}
	if (nres > 0 && world.rank() == 0 and (param.print_level() > 3))
		printf("\n");
	//}

	world.gop.fence();
	double rms, maxval_x, maxval_y, maxval_b;
	vector_stats(axnorm, rms, maxval_x);
	vector_stats(aynorm, rms, maxval_y);

	update_residual = std::max(maxval_x, maxval_y);

	if (bxnorm.size())
	{
		vector_stats(bxnorm, rms, maxval_x);
		vector_stats(bynorm, rms, maxval_y);

		maxval_b = std::max(maxval_x, maxval_y);
		update_residual = std::max(update_residual, maxval_b);
	}
	//START_TIMER(world);
	//double trantol = vtol / std::min(30.0, double(ax.size()));
	//normalize(world, ax_new);
	//normalize(world, ay_new);
	//ax_new = transform(world, ax_new, Q3(matrix_inner(world, ax_new, ax_new)), trantol, true);
	//ay_new = transform(world, ay_new, Q3(matrix_inner(world, ay_new, ay_new)), trantol, true);
	truncate(world, ax_new);
	truncate(world, ay_new);
	//normalize(world, ax_new);
	//normalize(world, ay_new);
	if (param.nbeta() != 0 && !param.spin_restricted())
	{
		//normalize(world, bx_new);
		//normalize(world, by_new);
		//bx_new = transform(world, bx_new, Q3(matrix_inner(world, bx_new, bx_new)), trantol, true);
		//by_new = transform(world, by_new, Q3(matrix_inner(world, by_new, by_new)), trantol, true);
		truncate(world, bx_new);
		truncate(world, by_new);
		//normalize(world, bx_new);
		//normalize(world, by_new);
	}
	//END_TIMER(world, "Orthonormalize");
	ax = ax_new;
	ay = ay_new;
	bx = bx_new;
	by = by_new;
}

vecfuncT SCF::apply_potential_response(World &world, const vecfuncT &dmo,
									   const XCOperator &xcop, const functionT &vlocal, int ispin)
{
	functionT vloc = copy(vlocal);

	if (xc.is_dft() && !(xc.hf_exchange_coefficient() == 1.0))
	{
		START_TIMER(world);

		//            XCOperator xcoperator(world,this,ispin);
		//            if (ispin==0) exc=xcoperator.compute_xc_energy();
		xcop.set_ispin(ispin);
		vloc += xcop.make_xc_potential();

		// TODO: fbischoff thinks this is double-counting the gga potential part
		//
		//#ifdef MADNESS_HAS_LIBXC
		//            if (xc.is_gga() ) {
		//
		//                functionT vsigaa = xcoperator.make_xc_potential();
		//                functionT vsigab;
		//                if (xc.is_spin_polarized() && param.nbeta != 0)// V_ab
		//                    vsigab = xcoperator.make_xc_potential();
		//
		//                for (int axis=0; axis<3; axis++) {
		//                    functionT gradn = delrho[axis + 3*ispin];
		//                    functionT ddel = vsigaa*gradn;
		//                    if (xc.is_spin_polarized() && param.nbeta != 0) {
		//                        functionT vsab = vsigab*delrho[axis + 3*(1-ispin)];
		//                        ddel = ddel + vsab;
		//                    }
		//                    ddel.scale(xc.is_spin_polarized() ? 2.0 : 4.0);
		//                    Derivative<double,3> D = free_space_derivative<double,3>(world, axis);
		//                    functionT vxc2=D(ddel);
		//                    vloc = vloc - vxc2;//.truncate();
		//                }
		//            }
		//#endif
		END_TIMER(world, "DFT potential");
	}

	START_TIMER(world);
	vecfuncT Vdmo = mul_sparse(world, vloc, dmo, vtol);
	END_TIMER(world, "V*dmo");
	print_meminfo(world.rank(), "V*dmo");
	if (xc.hf_exchange_coefficient())
	{
		START_TIMER(world);
		vecfuncT Kdmo;
		Exchange<double, 3> K = Exchange<double, 3>(world, this, ispin).small_memory(false).same(false);
		if (ispin == 0)
			Kdmo = K(amo);
		if (ispin == 1)
			Kdmo = K(bmo);
		//tensorT excv = inner(world, Kdmo, dmo);
		//double exchf = 0.0;
		//for(unsigned long i = 0;i < dmo.size();++i){
		//    exchf -= 0.5 * excv[i] * occ[i];
		//}
		//if (!xc.is_spin_polarized()) exchf *= 2.0;
		gaxpy(world, 1.0, Vdmo, -xc.hf_exchange_coefficient(), Kdmo);
		Kdmo.clear();
		END_TIMER(world, "HF exchange");
		//exc = exchf* xc.hf_exchange_coefficient() + exc;
	}
	if (param.pure_ae())
		potentialmanager->apply_nonlocal_potential(world, amo, Vdmo);

	truncate(world, Vdmo);

	print_meminfo(world.rank(), "Truncate Vdmo");
	world.gop.fence();
	return Vdmo;
}

void SCF::this_axis(World &world, int axis)
{
	print("\n");
	if (world.rank() == 0)
	{
		if (axis == 0)
			print(" AXIS of frequency = x");

		else if (axis == 1)
			print(" AXIS of frequency = y");

		else if (axis == 2)
			print(" AXIS of frequency = z");
	}
}

vecfuncT SCF::calc_dipole_mo(World &world, vecfuncT &mo, const int axis)
{
	//START_TIMER(world);

	vecfuncT dipolemo = zero_functions<double, 3>(world, mo.size());

	std::vector<int> f(3, 0);
	f[axis] = true;
	//print("f = ", f[0]," ",  f[1], " ", f[2]);
	functionT dipolefunc = factoryT(world).functor(functorT(new MomentFunctor(f)));
	reconstruct(world, mo);

	// dipolefunc * mo[iter]
	for(size_t p=0; p<mo.size(); ++p)
		dipolemo[p] =  mul_sparse(dipolefunc, mo[p],false);
	world.gop.fence(); // Must fence here

	//END_TIMER(world, "Make perturbation");
	print_meminfo(world.rank(), "Make perturbation");

	truncate(world, dipolemo);
	return dipolemo;
}

void SCF::calc_freq(World &world, double &omega, tensorT &ak, tensorT &bk, int sign)
{

	for (int i = 0; i < param.nalpha(); ++i)
	{
		ak[i] = sqrt(-2.0 * (aeps[i] + sign * omega));
		if (world.rank() == 0)
			print(" kxy(alpha) [", i, "] : sqrt(-2 * (eps +/- omega)) = ", ak[i]);
	}
	if (!param.spin_restricted() && param.nbeta() != 0)
	{
		for (int i = 0; i < param.nbeta(); ++i)
		{
			bk[i] = sqrt(-2.0 * (beps[i] + sign * omega));
			if (world.rank() == 0)
				if (world.rank() == 0)
					print(" kxy(beta) [", i, "]: sqrt(-2 * (eps +/- omega)) = ", bk[i]);
		}
	}
}

void SCF::make_BSHOperatorPtr(World &world, tensorT &ak, tensorT &bk,
							  std::vector<poperatorT> &aop, std::vector<poperatorT> &bop)
{
	//START_TIMER(world);
	double tol = FunctionDefaults<3>::get_thresh();

	for (int i = 0; i < param.nalpha(); ++i)
	{
		// thresh tol : 1e-6
		aop[i] = poperatorT(BSHOperatorPtr3D(world, ak[i], param.lo(), tol));
	}
	if (!param.spin_restricted() && param.nbeta() != 0)
	{
		for (int i = 0; i < param.nbeta(); ++i)
		{
			bop[i] = poperatorT(BSHOperatorPtr3D(world, bk[i], param.lo(), tol));
		}
	}
	//END_TIMER(world, "Make BSHOp");
	print_meminfo(world.rank(), "Make BSHOp");
}

functionT SCF::make_density_ground(World &world, functionT &arho, functionT &brho)
{

	//START_TIMER(world);

	functionT rho = factoryT(world);

	arho = make_density(world, aocc, amo);
	if (!param.spin_restricted())
	{
		brho = make_density(world, bocc, bmo);
	}
	else
	{
		brho = arho;
	}

	rho = arho + brho;
	rho.truncate();

	//END_TIMER(world, "Make densities");
	print_meminfo(world.rank(), "Make densities");

	return rho;
}

functionT SCF::make_derivative_density(World &world, const vecfuncT &mo,
									   const tensorT &occ,
									   const vecfuncT &x, const vecfuncT &y)
{
	functionT drho = factoryT(world);
	drho.compress();
	for (size_t i = 0; i < mo.size(); ++i)
	{
		functionT rhoi = mo[i] * x[i] + mo[i] * y[i];
		rhoi.compress();
		if (occ[i])
			drho.gaxpy(1.0, rhoi, occ[i], false);
		// drho += (mo[i] * x[i]) + (mo[i] * y[i]);
	}
	world.gop.fence();
	//drho.truncate();
	return drho;
}

functionT SCF::calc_exchange_function(World &world, const int &p,
									  const vecfuncT &dmo1, const vecfuncT &dmo2,
									  const vecfuncT &mo, int &spin)
{

	functionT dKmo = factoryT(world);
	reconstruct(world, mo);
	reconstruct(world, dmo1);
	reconstruct(world, dmo2);

	functionT k1 = factoryT(world);
	functionT k2 = factoryT(world);
	for (size_t i = 0; i < mo.size(); ++i)
	{
		k1 = apply(*coulop, (mo[i] * mo[p])) * dmo1[i];
		k2 = apply(*coulop, (mo[p] * dmo2[i])) * mo[i];
		dKmo = dKmo - (k1 + k2);
		k1.clear(false);
		k2.clear(false);
	}
	dKmo.truncate();
	return dKmo;
}

/// param[in]   drho    the perturbed density
vecfuncT SCF::calc_xc_function(World &world, XCOperator &xc_alda,
							   const vecfuncT &mo, const functionT &drho)
{
	START_TIMER(world);
	reconstruct(world, mo);

	functionT dJ = apply(*coulop, drho);
	dJ.truncate();

	functionT vloc = dJ;

	// TODO openshell ?
	if (xc.is_dft() && xc.hf_exchange_coefficient() != 1.0)
	{
		vloc = dJ + xc_alda.apply_xc_kernel(drho);
	}

	vecfuncT Vxcmo = mul_sparse(world, vloc, mo, vtol);
	truncate(world, Vxcmo);

	END_TIMER(world, "Calc calc_xc_function ");
	print_meminfo(world.rank(), "Calc calc_xc_function");
	return Vxcmo;
}

/// @param[in]  drho    the perturbed density
vecfuncT SCF::calc_djkmo(World &world, XCOperator &xc_alda, const vecfuncT &dmo1,
						 const vecfuncT &dmo2, const functionT &drho, const vecfuncT &mo,
						 const functionT &drhos,
						 int spin)
{

	vecfuncT djkmo = zero_functions<double, 3>(world, mo.size());
	// TODO becareful with drhos , drho
	// open shell drhoa !=drhob

	vecfuncT dkxcmo = calc_xc_function(world, xc_alda, mo, drho);
	//TODO hybrdid functs: not sure if should i have to apply
	if (xc.hf_exchange_coefficient() == 1.0)
	{
		//if(xc.hf_exchange_coefficient()){
		START_TIMER(world);
		for (size_t p = 0; p < mo.size(); ++p)
		{
			djkmo[p] = calc_exchange_function(world, p, dmo1, dmo2, mo, spin);
			//add a fraction only
			djkmo[p].scale(xc.hf_exchange_coefficient());
		}
		END_TIMER(world, "Calc calc_exchange_function ");
		print_meminfo(world.rank(), "Calc calc_exchange_function");
	}
	gaxpy(world, 1.0, djkmo, 1.0, dkxcmo);
	truncate(world, djkmo);

	return djkmo;
}

vecfuncT SCF::calc_rhs(World &world, const vecfuncT &mo,
					   const vecfuncT &Vdmo,
					   const vecfuncT &dipolemo, const vecfuncT &djkmo)
{
	//START_TIMER(world);
	vecfuncT rhs;

	// the projector on the unperturbed density
	Projector<double, 3> rho0(mo);

	vecfuncT gp = add(world, dipolemo, djkmo);
	for (size_t i = 0; i < Vdmo.size(); ++i)
	{
		functionT gp1 = gp[i];
		gp1 = gp1 - rho0(gp1);
		gp1 = Vdmo[i] + gp1;
		rhs.push_back(gp1);
	}

	//END_TIMER(world, "Sum rhs response");
	print_meminfo(world.rank(), "Sum rhs response");
	truncate(world, rhs);

	return rhs;
}

void SCF::calc_response_function(World &world, vecfuncT &dmo,
								 std::vector<poperatorT> &op, vecfuncT &rhs)
{
	// new response function
	// BSHOperatorPrt3D : op
	dmo = apply(world, op, rhs);
	scale(world, dmo, -2.0);
	truncate(world, dmo);
}

// orthogonalization
void SCF::orthogonalize_response(World &world, vecfuncT &dmo, vecfuncT &mo)
{
	reconstruct(world, dmo);
	for (size_t i = 0; i < mo.size(); ++i)
	{
		for (size_t j = 0; j < mo.size(); ++j)
		{
			// new_x = new_x - < psi | new_x > * psi
			dmo[i] = dmo[i] - dmo[i].inner(mo[j]) * mo[j];
		}
	}
}

//vama ugly ! alpha_ij(w) = - sum(m occ) [<psi_m(0)|r_i|psi_mj(1)(w)> + <psi_mj(1)(-w)|r_i|psi_m(0)>]

void SCF::dpolar(World &world, tensorT &polar, functionT &drho, const int axis)
{
	for (int i = 0; i < 3; ++i)
	{
		std::vector<int> f(3, 0);
		f[i] = true;
		functionT dipolefunc = factoryT(world).functor(functorT(new MomentFunctor(f)));
		polar(axis, i) = -2.0 * dipolefunc.inner(drho);
	}
}

void SCF::calc_dpolar(World &world,
					  const vecfuncT &ax, const vecfuncT &ay,
					  const vecfuncT &bx, const vecfuncT &by,
					  const int axis,
					  tensorT &Dpolar_total, tensorT &Dpolar_alpha, tensorT &Dpolar_beta)
{
	double Dpolar_average = 0.0;
	double Dpolar_iso = 0.0;

	//START_TIMER(world);
	// derivative density matrix
	functionT drhoa = make_derivative_density(world, amo, aocc, ax, ay);
	functionT drhob;
	if (!param.spin_restricted())
		drhob = make_derivative_density(world, bmo, bocc, bx, by);
	else
		drhob = drhoa;

	functionT drho = drhoa + drhob;

	dpolar(world, Dpolar_alpha, drhoa, axis);
	dpolar(world, Dpolar_beta, drhob, axis);
	dpolar(world, Dpolar_total, drho, axis);

	for (int i = 0; i < 3; ++i)-cache
		Dpolar_total(axis, i) = 0.5 * Dpolar_total(axis, i);

	drhoa.clear(false);
	drhob.clear(false);
	drho.clear(false);

	if (world.rank() == 0)
	{
		printf("Dynamic Polarizability alpha ( Frequency = %.6f, axis %d )\n", param.response_freq(), axis);
		for (unsigned int i = 0; i < 3; ++i)
			printf(" \t %.6f ", Dpolar_alpha(axis, i));
		printf("\n");

		if (param.nbeta() != 0)
		{
			printf("Dynamic Polarizability beta ( Frequency = %.6f, axis %d )\n", param.response_freq(), axis);
			for (unsigned int i = 0; i < 3; ++i)
				printf(" \t %.6f ", Dpolar_beta(axis, i));
			print("\n");
		}
	}

	// last round
	if (axis == 2)
	{
		//diagonalize
		tensorT V, epolar, eapolar, ebpolar;
		syev(Dpolar_alpha, V, eapolar);
		syev(Dpolar_total, V, epolar);
		if (param.nbeta() != 0)
			syev(Dpolar_beta, V, ebpolar);
		for (unsigned int i = 0; i < 3; ++i)
			Dpolar_average = Dpolar_average + epolar[i];
		Dpolar_average = Dpolar_average / 3.0;
		Dpolar_iso = sqrt(.5) * sqrt(std::pow(Dpolar_alpha(0, 0) - Dpolar_alpha(1, 1), 2) +
									 std::pow(Dpolar_alpha(1, 1) - Dpolar_alpha(2, 2), 2) +
									 std::pow(Dpolar_alpha(2, 2) - Dpolar_alpha(0, 0), 2));

		if (world.rank() == 0)
		{
			print("Total Dynamic Polarizability Tensor ( Frequency = ", param.response_freq(), ")\n");
			print(Dpolar_total);
			printf("\tEigenvalues = ");
			printf("\t %.6f \t %.6f \t %.6f \n", epolar[0], epolar[1], epolar[2]);
			printf("\tIsotropic   = \t %.6f \n", Dpolar_average);
			printf("\tAnisotropic = \t %.6f \n", Dpolar_iso);
			printf("\n");
			printf("\n");
		}
	}
	//END_TIMER(world, "Calc D polar");
	print_meminfo(world.rank(), "Calc D polar");
	// end of solving polarizability
}
double SCF::residual_response(World &world, const vecfuncT &x, const vecfuncT &y,
							  const vecfuncT &x_old, const vecfuncT &y_old,
							  vecfuncT &rx, vecfuncT &ry)
{
	double residual = 0.0;

	//START_TIMER(world);
	rx = sub(world, x_old, x);
	ry = sub(world, y_old, y);
	std::vector<double> rnormx = norm2s(world, rx);
	std::vector<double> rnormy = norm2s(world, ry);

	double rms, maxval_x, maxval_y;
	vector_stats(rnormx, rms, maxval_x);
	vector_stats(rnormy, rms, maxval_y);
	residual = std::max(maxval_x, maxval_y);

	//END_TIMER(world, "Residual X,Y");
	print_meminfo(world.rank(), "Residual X,Y");

	return residual;
}

/// Calculates the dynamic polarizability of the current system
///
/// This is the only external function for a polarizability calcualtion.
/// The input parameters (such as frequency of perturbing radiation) are
/// all input via the input file (which is parsed on creation of a
/// calculation object, see SCF.h), but are listed here for completeness:
///
/// bool response;                    // response function calculation
/// double response_freq;             // Frequency for calculation response function
/// std::vector<bool> response_axis;  // Calculation protocol
/// bool nonrotate;                   // If true do not molcule orient
/// double rconv;                     // Response convergence
/// double efield;                    // eps for finite field
/// double efield_axis;               // eps for finite field axis

void SCF::polarizability(World &world)
{
	if (world.rank() == 0)
	{
		print("\n\n\n");
		print(" ------------------------------------------------------------------------------");
		print(" |                MADNESS RESPONSE                                            |");
		print(" ------------------------------------------------------------------------------");
		print(" \n\n");
	}

	// TODO move this  X:axis=0, Y:axis=1, Z:axis=2
	double omega = param.response_freq();

	if (world.rank() == 0)
	{
		print(" eps_alpha");
		print(aeps);
		if (!param.spin_restricted() && param.nbeta() != 0)
			print(" eps_beta  = ", beps);

		print(" Frequency for response function (omega)= ", omega);
		print(" Number of alpha orbitals = ", param.nalpha());
		print(" Number of beta orbitals = ", param.nbeta());
	}

	// START_TIMER(world);
	// Green's function
	tensorT akx(param.nalpha());
	tensorT aky(param.nalpha());
	tensorT bkx(param.nbeta());
	tensorT bky(param.nbeta());

	// combine frequency term and eigenvalues
	calc_freq(world, omega, akx, bkx, 1);
	if (omega != 0.0)
		calc_freq(world, omega, aky, bky, -1);
	print_meminfo(world.rank(), "Make frequency term");

	// make density matrix
	functionT arho;
	functionT brho;
	functionT rho = make_density_ground(world, arho, brho);

	// vlocal = vnuc + 2*J
	functionT vlocal;
	{
		functionT vnuc;
		// TODO vnuc = potentialmanager->vnuclear();
		if (param.psp_calc())
		{
			vnuc = gthpseudopotential->vlocalpot();
		}
		else if (param.pure_ae())
		{
			vnuc = potentialmanager->vnuclear();
		}
		else
		{
			vnuc = potentialmanager->vnuclear();
			vnuc = vnuc + gthpseudopotential->vlocalpot();
		}
		START_TIMER(world);
		functionT vcoul = apply(*coulop, rho);
		vlocal = vcoul + vnuc;
		END_TIMER(world, "Calc vlocal");
	}
	vlocal.reconstruct();
	vlocal.truncate();

	// BSHOperatorPtr
	std::vector<poperatorT> aopx(param.nalpha());
	std::vector<poperatorT> bopx(param.nbeta());
	std::vector<poperatorT> aopy(param.nalpha());
	std::vector<poperatorT> bopy(param.nbeta());
	make_BSHOperatorPtr(world, akx, bkx, aopx, bopx);

	if (omega != 0.0)
		make_BSHOperatorPtr(world, aky, bky, aopy, bopy);

	tensorT Dpolar_total(3, 3), Dpolar_alpha(3, 3), Dpolar_beta(3, 3);

	double update_residual = 0.0;
	const double rconv = std::max(FunctionDefaults<3>::get_thresh(), param.get<double>("rconv"));
	//        int maxsub_save = param.maxsub();

	for (size_t axis = 0; axis < param.response_axis().size(); axis++)
	{
		if (!param.response_axis()[axis])
			continue;

		subspaceT subspace;
		tensorT Q;
		if (world.rank() == 0)
		{
			this_axis(world, axis);
		}

		// perturbation
		vecfuncT dipoleamo = zero_functions<double, 3>(world, param.nalpha());
		vecfuncT dipolebmo = zero_functions<double, 3>(world, param.nbeta());

		// make response function x, y
		vecfuncT ax = zero_functions<double, 3>(world, param.nalpha());
		vecfuncT ay = zero_functions<double, 3>(world, param.nalpha());
		vecfuncT bx = zero_functions<double, 3>(world, param.nbeta());
		vecfuncT by = zero_functions<double, 3>(world, param.nbeta());

		// old response function
		vecfuncT ax_old = zero_functions<double, 3>(world, param.nalpha());
		vecfuncT ay_old = zero_functions<double, 3>(world, param.nalpha());
		vecfuncT bx_old = zero_functions<double, 3>(world, param.nbeta());
		vecfuncT by_old = zero_functions<double, 3>(world, param.nbeta());

		vecfuncT axrhs = zero_functions<double, 3>(world, param.nalpha());
		vecfuncT ayrhs = zero_functions<double, 3>(world, param.nalpha());
		vecfuncT bxrhs = zero_functions<double, 3>(world, param.nbeta());
		vecfuncT byrhs = zero_functions<double, 3>(world, param.nbeta());

		vecfuncT aVx;
		vecfuncT bVx;

		vecfuncT aVy;
		vecfuncT bVy;

		// make (dJ-dK)*2*mo
		vecfuncT djkamox;
		vecfuncT djkamoy;

		vecfuncT djkbmox;
		vecfuncT djkbmoy;

		// ri * psi_0
		dipoleamo = calc_dipole_mo(world, amo, axis);
		if (!param.spin_restricted() && param.nbeta() != 0)
		{
			dipolebmo = calc_dipole_mo(world, bmo, axis);
		}
		else
		{
			dipolebmo = dipoleamo;
		}

		//guess : drho=rho_0=sum[rho_i]=sum[psi_i^2]
		functionT drhoa = make_derivative_density(world, amo, aocc, dipoleamo, dipoleamo);
		drhoa.reconstruct();
		functionT drhob;
		if (!param.spin_restricted() && param.nbeta() != 0)
		{
			drhob = make_derivative_density(world, bmo, aocc, dipolebmo, dipolebmo);
			drhob.reconstruct();
		}
		else
		{
			drhob = drhoa;
		}
		functionT drho = drhoa + drhob;

		// construct xc operator only once since the ground state density
		// will not change during the iterations.
		XCOperator xcop(world, this, arho, brho);

		// construct xc operator for acting on the perturbed density --
		// use only the LDA approximation
		XCOperator xc_alda(world, "LDA", not param.spin_restricted(), arho, brho);

		for (int iter = 0; iter < param.maxiter(); ++iter)
		{
			if (world.rank() == 0)
				printf("\nIteration %d at time %.1fs\n\n", iter, wall_time());

			double residual = 0.0;

			//                if (iter > 0 && update_residual < 0.1) {
			//                    //do_this_iter = false;
			//                    param.maxsub = maxsub_save;
			//                }

			if (iter == 0)
			{
				// iter = 0 initial_guess
				aVx = apply_potential_response(world, dipoleamo, xcop, vlocal, 0);
				djkamox = calc_djkmo(world, xc_alda, dipoleamo, dipoleamo, drho, amo, drhoa, 0);
				axrhs = calc_rhs(world, amo, aVx, dipoleamo, djkamox);

				if (!param.spin_restricted() && param.nbeta() != 0)
				{
					bVx = apply_potential_response(world, dipolebmo, xcop, vlocal, 0);
					djkbmox = calc_djkmo(world, xc_alda, dipolebmo, dipolebmo, drho, bmo, drhob, 0);
					bxrhs = calc_rhs(world, bmo, bVx, dipolebmo, djkbmox);
				}

				if (omega != 0.0)
				{
					aVy = apply_potential_response(world, dipoleamo, xcop, vlocal, 0);
					djkamoy = calc_djkmo(world, xc_alda, dipoleamo, dipoleamo, drho, amo, drhoa, 0);
					ayrhs = calc_rhs(world, amo, aVy, dipoleamo, djkamoy);
					if (!param.spin_restricted() && param.nbeta() != 0)
					{
						bVy = apply_potential_response(world, dipolebmo, xcop, vlocal, 0);
						djkbmoy = calc_djkmo(world, xc_alda, dipolebmo, dipolebmo, drho, bmo, drhob, 0);
						byrhs = calc_rhs(world, bmo, bVy, dipolebmo, djkbmoy);
					}
				}
			}

			else
			{
				drhoa = make_derivative_density(world, amo, aocc, ax_old, ay_old);
				drhoa.reconstruct();
				if (!param.spin_restricted() && param.nbeta() != 0)
				{
					drhob = make_derivative_density(world, bmo, bocc, bx_old, by_old);
					drhob.reconstruct();
				}
				else
				{
					drhob = drhoa;
				}
				drho = drhoa + drhob;

				// calculate (dJ-dK)*2*mo
				aVx = apply_potential_response(world, ax_old, xcop, vlocal, 0);
				// make potential * wave function
				djkamox = calc_djkmo(world, xc_alda, ax_old, ay_old, drho, amo, drhoa, 0);
				// axrhs = -2.0 * (aVx + dipoleamo + duamo)
				axrhs = calc_rhs(world, amo, aVx, dipoleamo, djkamox);

				if (!param.spin_restricted() && param.nbeta() != 0)
				{
					bVx = apply_potential_response(world, bx_old, xcop, vlocal, 1);
					djkbmox = calc_djkmo(world, xc_alda, bx_old, by_old, drho, bmo, drhob, 1);
					bxrhs = calc_rhs(world, bmo, bVx, dipolebmo, djkbmox);
				}

				if (omega != 0.0)
				{
					aVy = apply_potential_response(world, ay_old, xcop, vlocal, 0);
					djkamoy = calc_djkmo(world, xc_alda, ay_old, ax_old, drho, amo, drhoa, 0);
					// bxrhs = -2.0 * (bVx + dipolebmo + dubmo)
					ayrhs = calc_rhs(world, amo, aVy, dipoleamo, djkamoy);

					if (!param.spin_restricted() && param.nbeta() != 0)
					{
						bVy = apply_potential_response(world, by_old, xcop, vlocal, 1);
						djkbmoy = calc_djkmo(world, xc_alda, by_old, bx_old, drho, amo, drhob, 1);
						byrhs = calc_rhs(world, bmo, bVy, dipolebmo, djkbmoy);
					}
				}
				aVx.clear();
				bVx.clear();
				aVy.clear();
				bVy.clear();
				djkamox.clear();
				djkamoy.clear();
				djkbmox.clear();
				djkbmoy.clear();
			}

			//START_TIMER(world);
			// ax_new = G * axrhs;
			calc_response_function(world, ax, aopx, axrhs);
			orthogonalize_response(world, ax, amo);
			truncate(world, ax);
			axrhs.clear();
			if (!param.spin_restricted() && param.nbeta() != 0)
			{
				// bx_new = G * bxrhs;
				calc_response_function(world, bx, bopx, bxrhs);
				orthogonalize_response(world, bx, bmo);
				truncate(world, bx);
				bxrhs.clear();
			}
			else
			{
				bx = ax;
			}

			if (omega != 0.0)
			{
				calc_response_function(world, ay, aopy, ayrhs);
				orthogonalize_response(world, ay, amo);
				truncate(world, ay);
				ayrhs.clear();

				if (!param.spin_restricted() && param.nbeta() != 0)
				{
					calc_response_function(world, by, bopy, byrhs);
					orthogonalize_response(world, by, bmo);
					truncate(world, by);
					byrhs.clear();
				}
				else
				{
					by = ay;
				}
			}
			else
			{
				ay = ax;
				by = bx;
			}
			//END_TIMER(world, "Make response func");
			print_meminfo(world.rank(), "Make response func");

			if (iter > 0)
			{
				// START_TIMER(world);
				residual = 0.0;

				vecfuncT rax = zero_functions<double, 3>(world, param.nalpha()); //residual alpha x
				vecfuncT ray = zero_functions<double, 3>(world, param.nalpha()); //residual alpha y
				vecfuncT rbx = zero_functions<double, 3>(world, param.nbeta());	 //residual beta x
				vecfuncT rby = zero_functions<double, 3>(world, param.nbeta());	 //residual beta y

				double aresidual = residual_response(world, ax, ay, ax_old, ay_old, rax, ray);
				double bresidual = 0.0;
				world.gop.fence();
				if (!param.spin_restricted() && param.nbeta() != 0)
				{
					bresidual = aresidual + residual_response(world, bx, by, bx_old, by_old, rbx, rby);
					residual = std::max(aresidual, bresidual);
					world.gop.fence();
				}
				else
				{
					residual = aresidual;
				}

				if (world.rank() == 0)
					print("\nresiduals_response (first) = ", residual);
				residual = 0.0;

				double nx, ny;
				////////UPDATE
				nx = norm2(world, ax);
				if (world.rank() == 0)
					print("CURRENT_X_norm2() = ", nx);
				update_response_subspace(world, ax, ay, bx, by, rax, ray, rbx, rby, subspace, Q, update_residual);

				nx = norm2(world, ax);
				ny = norm2(world, ay);
				if (world.rank() == 0)
				{
					print("new X (alpha) norm2() = ", nx);
					print("new Y (alpha) norm2() = ", ny);
				}

				aresidual = residual_response(world, ax, ay, ax_old, ay_old, rax, ray);
				bresidual = 0.0;

				if (!param.spin_restricted() && param.nbeta() != 0)
				{
					bresidual = residual_response(world, bx, by, bx_old, by_old, rbx, rby);
					residual = std::max(aresidual, bresidual);
				}
				else
					residual = aresidual;

				double thresh = rconv * (param.nalpha() + param.nbeta()) * 2;
				if (world.rank() == 0)
				{
					print("\nresiduals_response (final) = ", residual);
					print("rconv *(param.nalpha + param.nbeta)*2", thresh);
				}

				//  END_TIMER(world, "Update response func");
				print_meminfo(world.rank(), "Update response func");

				if (residual < (rconv * (param.nalpha() + param.nbeta()) * 2))
				{
					if (world.rank() == 0)
					{
						print("\nConverged response function!!\n");
						print("\n\n\n");
						print(" ------------------------------------------------------------------------------");
						print(" |                  MADNESS CALCULATION POLARIZABILITY                        |");
						print(" ------------------------------------------------------------------------------");
						print(" \n\n");
					}
					break;
				}
			}

			ax_old = ax;
			ay_old = ay;
			bx_old = bx;
			by_old = by;
			ax.clear();
			ay.clear();
			bx.clear();
			by.clear();

		} //end iteration
		//END_TIMER(world, "Make response func");
		print_meminfo(world.rank(), "Make response func");

		calc_dpolar(world, ax_old, ay_old, bx_old, by_old, axis, Dpolar_total, Dpolar_alpha, Dpolar_beta);

#if 0
//hyper polarizability
											for (int p=0; p < ax_old.size(); p++){
												axx.push_back(ax_old[p]);
												ayx.push_back(ay_old[p]);
												if(!param.spin_restricted && param.nbeta != 0) {
													bxx.push_back(bx_old[p]);
													byx.push_back(by_old[p]);
												}
											}
#endif
		ax_old.clear();
		ay_old.clear();
		bx_old.clear();
		by_old.clear();

		dipoleamo.clear();
		dipolebmo.clear();
	} //end axis
}
//vama polarizability

} // namespace madness<|MERGE_RESOLUTION|>--- conflicted
+++ resolved
@@ -601,14 +601,8 @@
 			const double *Ci = &C(i, lo);
 			const double *Cj = &C(j, lo);
 			double qij = 0.0;
-<<<<<<< HEAD
-			for (int mu = 0; mu < nbf; ++mu)
-				qij += Ci[mu] * Cj[mu];
-			return qij;
-=======
 			for(int mu=0; mu<nbf; ++mu) qij += Ci[mu] * Cj[mu];
 			return qij*(1.0+breaksym*a); // !!!!!!!!!!!!!!!!!!!!!!!!!!!!!!!!!!!!!!!! break symmetry
->>>>>>> 8a3013d6
 		};
 
 		auto makeGW = [&Q, &nmo, &natom, &QQ](const tensorT &C, double &W, tensorT &g) -> void {
@@ -727,11 +721,6 @@
 				mu = mu2;
 			}
 
-<<<<<<< HEAD
-			dU = matrix_exponential(x * mu);
-			U = inner(U, dU, 1, 0);
-			C = inner(dU, C, 0, 0);
-=======
 			if (maxg < 10*thresh) {
 			  breaksym = 1e-5;
 			  rprev = true; // since just messed up the gradient
@@ -740,7 +729,6 @@
 			dU = matrix_exponential(x*mu);
 			U = inner(U,dU,1,0);
 			C = inner(dU,C,0,0);
->>>>>>> 8a3013d6
 		}
 		bool switched = true;
 		while (switched)
@@ -861,13 +849,8 @@
 	if (thresh < 1e-6)
 		thresh = 1e-6; //<<<<<<<<<<<<<<<<<<<<< need to implement new line search like in pm routine
 	tensorT U(nmo, nmo);
-<<<<<<< HEAD
-	if (world.rank() == 0)
-	{
-=======
 	default_random_generator.setstate(182041+world.rank()*10101); // To help with reproducibility for debugging, etc.
 	if (world.rank() == 0) {
->>>>>>> 8a3013d6
 		for (long i = 0; i < nmo; ++i)
 			U(i, i) = 1.0;
 
@@ -2978,13 +2961,13 @@
 			if (world.rank() == 0 and (param.print_level() > 2))
 				print("delta rho", da, db, "residuals", bsh_residual,
 					  update_residual);
-		}
-
-		START_TIMER(world);
-		arho_old = arho;
-		brho_old = brho;
-		functionT rho = arho + brho;
-		rho.truncate();
+			}
+
+			START_TIMER(world);
+			arho_old = arho;
+			brho_old = brho;
+			functionT rho = arho + brho;
+						rho.truncate();
 
 		real_function_3d vnuc;
 		if (param.psp_calc())

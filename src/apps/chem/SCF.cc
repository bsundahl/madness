--- conflicted
+++ resolved
@@ -35,11 +35,6 @@
 
 //#define WORLD_INSTANTIATE_STATIC_TEMPLATES
 
-<<<<<<< HEAD
-=======
-
-#include "NWChem.h"
->>>>>>> b817f81b
 #include "SCF.h"
 
 #include <chem/SCFOperators.h>
@@ -54,7 +49,8 @@
 
 //    // moved to vmra.h
 //    template <typename T, std::size_t NDIM>
-//    DistributedMatrix<T> matrix_inner(const DistributedMatrixDistribution& d,
+//    DistributedMatrix<T> matrix_inner(const DistributedMatrixDistribution&
+//    d,
 //                                      const std::vector< Function<T,NDIM> >&
 //                                      f, const std::vector< Function<T,NDIM>
 //                                      >& g, bool sym=false)
@@ -111,8 +107,8 @@
     printf("timer: %20.20s %8.2fs %8.2fs\n", msg, cpu, wall);
 }
 
-/// Given overlap matrix, return rotation with 3rd order error to orthonormalize
-/// the vectors
+/// Given overlap matrix, return rotation with 3rd order error to
+/// orthonormalize the vectors
 tensorT Q3(const tensorT &s) {
   tensorT Q = inner(s, s);
   Q.gaxpy(0.2, s, -2.0 / 3.0);
@@ -120,8 +116,8 @@
   return Q.scale(15.0 / 8.0);
 }
 
-/// Given overlap matrix, return rotation with 2nd order error to orthonormalize
-/// the vectors
+/// Given overlap matrix, return rotation with 2nd order error to
+/// orthonormalize the vectors
 tensorT Q2(const tensorT &s) {
   tensorT Q = -0.5 * s;
   for (int i = 0; i < s.dim(0); ++i) Q(i, i) += 1.5;
@@ -133,7 +129,6 @@
 //    }
 
 /// collective constructor, reads \c input on rank 0, broadcasts to all
-<<<<<<< HEAD
 SCF::SCF(World &world, const std::string &inputfile)
     : param(CalculationParameters()) {
   FunctionDefaults<3>::set_truncate_mode(1);
@@ -222,7 +217,8 @@
 
 void SCF::load_mos(World &world) {
   PROFILE_MEMBER_FUNC(SCF);
-  //        const double trantol = vtol / std::min(30.0, double(param.nalpha));
+  //        const double trantol = vtol / std::min(30.0,
+  //        double(param.nalpha));
   const double thresh = FunctionDefaults<3>::get_thresh();
   const int k = FunctionDefaults<3>::get_k();
   unsigned int nmo = 0;
@@ -346,8 +342,8 @@
       set_thresh(world, amo, thresh);
 
       //                normalize(world, bmo);
-      //                bmo = transform(world, bmo, Q3(matrix_inner(world, bmo,
-      //                bmo)), trantol, true); truncate(world, bmo);
+      //                bmo = transform(world, bmo, Q3(matrix_inner(world,
+      //                bmo, bmo)), trantol, true); truncate(world, bmo);
       //                normalize(world, bmo);
     }
   }
@@ -488,7 +484,8 @@
 
   tensorT C = matrix_inner(world, mo, ao);
   std::vector<int> at_to_bf,
-      at_nbf;  // OVERRIDE DATA IN CLASS OBJ TO USE ATOMS OR SHELLS FOR TESTING
+      at_nbf;  // OVERRIDE DATA IN CLASS OBJ TO USE ATOMS OR SHELLS FOR
+               // TESTING
 
   bool use_atomic_evecs = true;
   if (use_atomic_evecs) {
@@ -556,8 +553,9 @@
       const double *Cj = &C(j, lo);
       double qij = 0.0;
       for (int mu = 0; mu < nbf; ++mu) qij += Ci[mu] * Cj[mu];
-      return qij * (1.0 + breaksym * a);  // !!!!!!!!!!!!!!!!!!!!!!!!!!!!!!!!!!!!!!!!
-                                          // break symmetry
+      return qij *
+             (1.0 + breaksym * a);  // !!!!!!!!!!!!!!!!!!!!!!!!!!!!!!!!!!!!!!!!
+                                    // break symmetry
     };
 
     auto makeGW = [&Q, &nmo, &natom, &QQ](const tensorT &C, double &W,
@@ -643,8 +641,8 @@
 
       if (randomize && iter == 0) {
         rprev = true;  // since did not use real gradient
-      } else {  // perform quadratic fit using f(0), df(0)/dx=dxgrad, f(mu) ---
-                // actually now use f(0), df(0)/dx, df(mu)/dx for better
+      } else {  // perform quadratic fit using f(0), df(0)/dx=dxgrad, f(mu)
+                // --- actually now use f(0), df(0)/dx, df(mu)/dx for better
                 // accuracy
         double f0 = W;
         double f1 = newW;
@@ -801,7 +799,8 @@
     for (long iter = 0; iter < 1200; ++iter) {
       tensorT g(nmo, nmo);
       double W = 0.0;
-      // cannot restrict size of individual gradients if want to do line search
+      // cannot restrict size of individual gradients if want to do line
+      // search
       // --- should instead modify line search direction
       for (long i = 0; i < nmo; ++i) {
         W += DIP(dip, i, i, i, i);
@@ -832,9 +831,8 @@
           print("resetting since dxgrad -ve or due to dimension", dxgrad, iter,
                 N);
         x = copy(g);
-        dxgrad =
-            x.trace(g) *
-            2.0;  // 2*2 = 4 which should be prefactor on integrals in gradient
+        dxgrad = x.trace(g) * 2.0;  // 2*2 = 4 which should be prefactor on
+                                    // integrals in gradient
       }
       xprev = x;  // Save for next iteration, noting shallow copy
       gprev = g;
@@ -1254,8 +1252,8 @@
         vloc_ae = potentialmanager->vnuclear();
         vloc_ae.reconstruct();
         plot_line("vlocal_ae.dat",npt, {0.0,0.0,-50.0}, {0.0,0.0,50.0},
-vloc_ae); real_function_3d vloc_psp; vloc_psp = gthpseudopotential->vlocalpot();
-        vloc_psp.reconstruct();
+vloc_ae); real_function_3d vloc_psp; vloc_psp =
+gthpseudopotential->vlocalpot(); vloc_psp.reconstruct();
         plot_line("vlocal_psp.dat",npt, {0.0,0.0,-50.0}, {0.0,0.0,50.0},
 vloc_psp);
     }
@@ -1297,8 +1295,8 @@
 }
 
 if(world.rank() == 0){
-    printf("\n              epot, ekin, efock %16.8f  %16.8f  %16.8f\n", ek, ep,
-ek+ep);
+    printf("\n              epot, ekin, efock %16.8f  %16.8f  %16.8f\n", ek,
+ep, ek+ep);
      */
 
     END_TIMER(world, "guess fock");
@@ -1355,1358 +1353,6 @@
     }
     END_TIMER(world, "guess orbital grouping");
   }
-=======
-SCF::SCF(World& world, const std::string& inputfile) : param(CalculationParameters()) {
-	FunctionDefaults<3>::set_truncate_mode(1);
-	PROFILE_MEMBER_FUNC(SCF);
-
-	if (world.rank() == 0) {
-
-		// read input parameters from the input file
-		param.read(world,inputfile,"dft");
-
-		std::ifstream ifile(inputfile);
-		molecule.read(ifile);
-
-		// set derived parameters for the molecule
-
-		//if psp_calc is true, set all atoms to PS atoms
-		//if not, check whether some atoms are PS atoms or if this a pure AE calculation
-		if (param.get<bool>("psp_calc")) {
-			for (size_t iatom = 0; iatom < molecule.natom(); iatom++) {
-				molecule.set_pseudo_atom(iatom,true);
-			}
-		}
-
-		//modify atomic charge for complete PSP calc or individual PS atoms
-		for (size_t iatom = 0; iatom < molecule.natom(); iatom++) {
-			if (molecule.get_pseudo_atom(iatom)){
-				unsigned int an=molecule.get_atom_number(iatom);
-				double zeff=get_charge_from_file("gth.xml",an);
-				molecule.set_atom_charge(iatom,zeff);
-			}
-		}
-
-		if (param.core_type() != "none") {
-			molecule.read_core_file(param.core_type());
-		}
-
-		if(not param.no_orient()) molecule.orient();
-
-          //account for nwchem aobasis generation
-          if(param.nwfile() == "none")	reset_aobasis(param.aobasis());
-          else aobasis.read_nw_file(param.nwfile());
-		param.set_derived_values(molecule,aobasis);
-
-	}
-	world.gop.broadcast_serializable(molecule, 0);
-	world.gop.broadcast_serializable(param, 0);
-	world.gop.broadcast_serializable(aobasis, 0);
-
-	if (param.print_level()>2) print_timings=true;
-
-	xc.initialize(param.xc(), !param.spin_restricted(), world, param.print_level()>1);
-	//xc.plot();
-
-	FunctionDefaults < 3 > ::set_cubic_cell(-param.L(), param.L());
-	//set_protocol < 3 > (world, param.econv());
-	FunctionDefaults<3>::set_truncate_mode(1);
-
-}
-
-
-void SCF::save_mos(World& world) {
-	PROFILE_MEMBER_FUNC(SCF);
-	archive::ParallelOutputArchive ar(world, "restartdata", param.get<int>("nio"));
-	ar & current_energy & param.spin_restricted();
-	ar & (unsigned int) (amo.size());
-	ar & aeps & aocc & aset;
-	for (unsigned int i = 0; i < amo.size(); ++i)
-		ar & amo[i];
-	if (!param.spin_restricted()) {
-		ar & (unsigned int) (bmo.size());
-		ar & beps & bocc & bset;
-		for (unsigned int i = 0; i < bmo.size(); ++i)
-			ar & bmo[i];
-	}
-
-     // Do not make a restartaodata file if nwchem orbitals used,
-     // as no aoamo/aobmo overlap matrix can be computed
-     if (param.nwfile() == "none") {
-	     tensorT Saoamo = matrix_inner(world, ao, amo);
-	     tensorT Saobmo = (!param.spin_restricted()) ? matrix_inner(world, ao, bmo) : tensorT();
-	     if (world.rank() == 0) {
-	     	archive::BinaryFstreamOutputArchive arao("restartaodata");
-	     	arao << Saoamo << aeps << aocc << aset;
-	     	if (!param.spin_restricted()) arao << Saobmo << beps << bocc << bset;
-	     }
-     }
-}
-
-void SCF::load_mos(World& world) {
-	PROFILE_MEMBER_FUNC(SCF);
-	//        const double trantol = vtol / std::min(30.0, double(param.nalpha));
-	const double thresh = FunctionDefaults < 3 > ::get_thresh();
-	const int k = FunctionDefaults < 3 > ::get_k();
-	unsigned int nmo = 0;
-	bool spinrest = false;
-	amo.clear();
-	bmo.clear();
-
-	archive::ParallelInputArchive ar(world, "restartdata");
-
-	/*
-          File format:
-
-          bool spinrestricted --> if true only alpha orbitals are present
-
-          unsigned int nmo_alpha;
-          Tensor<double> aeps;
-          Tensor<double> aocc;
-          vector<int> aset;
-          for i from 0 to nalpha-1:
-          .   Function<double,3> amo[i]
-
-          repeat for beta if !spinrestricted
-
-	 */
-
-	// LOTS OF LOGIC MISSING HERE TO CHANGE OCCUPATION NO., SET,
-	// EPS, SWAP, ... sigh
-	ar & current_energy & spinrest;
-
-	ar & nmo;
-	MADNESS_ASSERT(nmo >= unsigned(param.nmo_alpha()));
-	ar & aeps & aocc & aset;
-	amo.resize(nmo);
-	for (unsigned int i = 0; i < amo.size(); ++i)
-		ar & amo[i];
-	unsigned int n_core = molecule.n_core_orb_all();
-	if (nmo > unsigned(param.nmo_alpha())) {
-		aset = vector<int>(aset.begin() + n_core,
-				aset.begin() + n_core + param.nmo_alpha());
-		amo = vecfuncT(amo.begin() + n_core,
-				amo.begin() + n_core + param.nmo_alpha());
-		aeps = copy(aeps(Slice(n_core, n_core + param.nmo_alpha() - 1)));
-		aocc = copy(aocc(Slice(n_core, n_core + param.nmo_alpha() - 1)));
-	}
-
-	if (amo[0].k() != k) {
-		reconstruct(world, amo);
-		for (unsigned int i = 0; i < amo.size(); ++i)
-			amo[i] = madness::project(amo[i], k, thresh, false);
-		world.gop.fence();
-	}
-	set_thresh(world,amo,thresh);
-
-	//        normalize(world, amo);
-	//        amo = transform(world, amo, Q3(matrix_inner(world, amo, amo)), trantol, true);
-	//        truncate(world, amo);
-	//        normalize(world, amo);
-
-	if (!param.spin_restricted()) {
-
-		if (spinrest) { // Only alpha spin orbitals were on disk
-			MADNESS_ASSERT(param.nmo_alpha() >= param.nmo_beta());
-			bmo.resize(param.nmo_beta());
-			bset.resize(param.nmo_beta());
-			beps = copy(aeps(Slice(0, param.nmo_beta() - 1)));
-			bocc = copy(aocc(Slice(0, param.nmo_beta() - 1)));
-			for (int i = 0; i < param.nmo_beta(); ++i)
-				bmo[i] = copy(amo[i]);
-		} else {
-			ar & nmo;
-			ar & beps & bocc & bset;
-
-			bmo.resize(nmo);
-			for (unsigned int i = 0; i < bmo.size(); ++i)
-				ar & bmo[i];
-
-			if (nmo > unsigned(param.nmo_beta())) {
-				bset = vector<int>(bset.begin() + n_core,
-						bset.begin() + n_core + param.nmo_beta());
-				bmo = vecfuncT(bmo.begin() + n_core,
-						bmo.begin() + n_core + param.nmo_beta());
-				beps = copy(beps(Slice(n_core, n_core + param.nmo_beta() - 1)));
-				bocc = copy(bocc(Slice(n_core, n_core + param.nmo_beta() - 1)));
-			}
-
-			if (bmo[0].k() != k) {
-				reconstruct(world, bmo);
-				for (unsigned int i = 0; i < bmo.size(); ++i)
-					bmo[i] = madness::project(bmo[i], k, thresh, false);
-				world.gop.fence();
-			}
-			set_thresh(world,amo,thresh);
-
-			//                normalize(world, bmo);
-			//                bmo = transform(world, bmo, Q3(matrix_inner(world, bmo, bmo)), trantol, true);
-			//                truncate(world, bmo);
-			//                normalize(world, bmo);
-
-		}
-	}
-}
-
-void SCF::do_plots(World& world) {
-	PROFILE_MEMBER_FUNC(SCF);
-	START_TIMER(world);
-
-	std::vector<long> npt(3, static_cast<long>(param.get<int>("npt_plot")));
-
-	if (param.plot_cell().size() == 0)
-		param.plot_cell() = copy(FunctionDefaults < 3 > ::get_cell());
-
-	if (param.get<bool>("plotdens") || param.get<bool>("plotcoul")) {
-		functionT rho;
-		rho = make_density(world, aocc, amo);
-
-		if (param.spin_restricted()) {
-			rho.scale(2.0);
-		} else {
-			functionT rhob = make_density(world, bocc, bmo);
-			functionT rho_spin = rho - rhob;
-			rho += rhob;
-			plotdx(rho_spin, "spin_density.dx", param.plot_cell(), npt, true);
-
-		}
-		plotdx(rho, "total_density.dx", param.plot_cell(), npt, true);
-		if (param.get<bool>("plotcoul")) {
-			real_function_3d vnuc = potentialmanager->vnuclear();
-			functionT vlocl = vnuc + apply(*coulop, rho);
-			vlocl.truncate();
-			vlocl.reconstruct();
-			plotdx(vlocl, "coulomb.dx", param.plot_cell(), npt, true);
-		}
-	}
-
-	for (int i = param.get<int>("plotlo"); i <= param.get<int>("plothi"); ++i) {
-		char fname[256];
-		if (i < param.nalpha()) {
-			sprintf(fname, "amo-%5.5d.dx", i);
-			plotdx(amo[i], fname, param.plot_cell(), npt, true);
-		}
-		if (!param.spin_restricted() && i < param.nbeta()) {
-			sprintf(fname, "bmo-%5.5d.dx", i);
-			plotdx(bmo[i], fname, param.plot_cell(), npt, true);
-		}
-	}
-	END_TIMER(world, "plotting");
-}
-
-void SCF::project(World & world) {
-	PROFILE_MEMBER_FUNC(SCF);
-	reconstruct(world, amo);
-	for (unsigned int i = 0; i < amo.size(); ++i) {
-		amo[i] = madness::project(amo[i], FunctionDefaults < 3 > ::get_k(),
-				FunctionDefaults < 3 > ::get_thresh(), false);
-	}
-	world.gop.fence();
-	truncate(world, amo);
-	normalize(world, amo);
-	if (param.nbeta() && !param.spin_restricted()) {
-		reconstruct(world, bmo);
-		for (unsigned int i = 0; i < bmo.size(); ++i) {
-			bmo[i] = madness::project(bmo[i], FunctionDefaults < 3 > ::get_k(),
-					FunctionDefaults < 3 > ::get_thresh(), false);
-		}
-		world.gop.fence();
-		truncate(world, bmo);
-		normalize(world, bmo);
-	}
-}
-
-void SCF::make_nuclear_potential(World & world) {
-	PROFILE_MEMBER_FUNC(SCF);
-	START_TIMER(world);
-	potentialmanager = std::shared_ptr < PotentialManager
-			> (new PotentialManager(molecule, param.core_type()));
-	gthpseudopotential = std::shared_ptr<GTHPseudopotential<double>
-	>(new GTHPseudopotential<double>(world, molecule));
-
-	if (!param.pure_ae()){
-		gthpseudopotential->make_pseudo_potential(world);}
-	if (!param.psp_calc()) {
-		potentialmanager->make_nuclear_potential(world);}
-	END_TIMER(world, "Project vnuclear");
-}
-
-vecfuncT SCF::project_ao_basis(World & world, const AtomicBasisSet& aobasis) {
-	PROFILE_MEMBER_FUNC(SCF);
-	// Make at_to_bf, at_nbf ... map from atom to first bf on atom, and nbf/atom
-	aobasis.atoms_to_bfn(molecule, at_to_bf, at_nbf);
-
-	return SCF::project_ao_basis_only(world,aobasis, molecule);
-}
-
-vecfuncT SCF::project_ao_basis_only(World & world, const AtomicBasisSet& aobasis,
-		const Molecule& molecule) {
-	vecfuncT ao = vecfuncT(aobasis.nbf(molecule));
-	for (int i = 0; i < aobasis.nbf(molecule); ++i) {
-		functorT aofunc(new AtomicBasisFunctor(
-						aobasis.get_atomic_basis_function(molecule, i)));
-		ao[i] = factoryT(world).functor(aofunc).truncate_on_project().nofence().truncate_mode(1);
-	}
-	world.gop.fence();
-	truncate(world, ao);
-	normalize(world, ao);
-	return ao;
-}
-
-
-
-
-distmatT SCF::localize_PM(World & world, const vecfuncT & mo,
-		const std::vector<int> & set, const double thresh,
-		const double thetamax, const bool randomize,
-		const bool doprint) const {
-	PROFILE_MEMBER_FUNC(SCF);
-	START_TIMER(world);
-	distmatT dUT = distributed_localize_PM(world, mo, ao, set, at_to_bf, at_nbf,
-			thresh, thetamax, randomize, doprint);
-	END_TIMER(world, "Pipek-Mezy distributed ");
-	//print(UT);
-
-	return dUT;
-}
-
-distmatT SCF::localize_new(World & world, const vecfuncT & mo,
-		const std::vector<int> & set, double thresh,
-		const double thetamax, const bool randomize,
-		const bool doprint) const {
-	// PROFILE_MEMBER_FUNC(SCF);
-	START_TIMER(world);
-	int nmo = mo.size();
-	int nao = ao.size();
-
-	tensorT C = matrix_inner(world, mo, ao);
-	std::vector<int> at_to_bf, at_nbf; // OVERRIDE DATA IN CLASS OBJ TO USE ATOMS OR SHELLS FOR TESTING
-
-	bool use_atomic_evecs = true;
-	if (use_atomic_evecs) {
-		// Transform from AOs to orthonormal atomic eigenfunctions
-		int ilo = 0;
-		for (size_t iat=0; iat<molecule.natom(); ++iat) {
-			const tensorT& avec = aobasis.get_avec(molecule, iat);
-			int ihi = ilo+avec.dim(1);
-			Slice s(ilo,ihi-1);
-			C(_,s) = inner(C(_,s),avec);
-
-			// generate shell dimensions for atomic eigenfunctions
-			// ... this relies upon spherical symmetry being enforced
-			// when making atomic states
-			const tensorT& aeps = aobasis.get_aeps(molecule, iat);
-			//print(aeps);
-			double prev = aeps(0L);
-			int start = 0;
-			int i; // used after loop
-			for (i=0; i<aeps.dim(0); ++i) {
-				//print(" ... ", i, prev, aeps(i), (std::abs(aeps(i)-prev) > 1e-2*std::abs(prev)));
-				if (std::abs(aeps(i)-prev) > 1e-2*std::abs(prev)) {
-					at_to_bf.push_back(ilo+start);
-					at_nbf.push_back(i-start);
-					//print("    ", start, i-start);
-					start = i;
-				}
-				prev = aeps(i);
-			}
-			at_to_bf.push_back(ilo+start);
-			at_nbf.push_back(i-start);
-			//print("    ", start, i-start);
-			ilo = ihi;
-		}
-		MADNESS_ASSERT(ilo==nao);
-		MADNESS_ASSERT(std::accumulate(at_nbf.begin(),at_nbf.end(),0)==nao);
-		MADNESS_ASSERT(at_to_bf.back()+at_nbf.back()==nao);
-		//print(at_to_bf, at_nbf);
-	} 
-	else {
-		aobasis.shells_to_bfn(molecule, at_to_bf, at_nbf);
-		//aobasis.atoms_to_bfn(molecule, at_to_bf, at_nbf);
-	}
-
-	// Below here atoms may be shells or atoms --- by default shells
-
-	int natom = at_to_bf.size();
-
-	tensorT U(nmo, nmo);
-	for (int i = 0; i < nmo; ++i) U(i, i) = 1.0;
-
-
-	default_random_generator.setstate(182041+world.rank()*10101); // To help with reproducibility for debugging, etc.
-
-	if (world.rank() == 0) {
-		//MKL_Set_Num_Threads_Local(16);
-
-		tensorT Q(nmo,natom);
-		double breaksym = 1e-3;
-		auto QQ = [&at_to_bf, &at_nbf,&breaksym](const tensorT& C, int i, int j, int a) -> double {
-			int lo = at_to_bf[a], nbf = at_nbf[a];
-			const double* Ci = &C(i,lo);
-			const double* Cj = &C(j,lo);
-			double qij = 0.0;
-			for(int mu=0; mu<nbf; ++mu) qij += Ci[mu] * Cj[mu];
-			return qij*(1.0+breaksym*a); // !!!!!!!!!!!!!!!!!!!!!!!!!!!!!!!!!!!!!!!! break symmetry
-		};
-
-		auto makeGW = [&Q,&nmo,&natom,&QQ](const tensorT& C, double& W, tensorT& g) -> void {
-			W = 0.0;
-			for (int i=0; i<nmo; ++i) {
-				for (int a=0; a<natom; ++a) {
-					Q(i,a) = QQ(C,i,i,a);
-					W += Q(i,a)*Q(i,a);
-				}
-			}
-
-			for (int i = 0; i < nmo; ++i) {
-				for (int j = 0; j < i; ++j) {
-					double Qiiij = 0.0, Qijjj = 0.0;
-					for (int a=0; a<natom; ++a) {
-						double Qija = QQ(C,i,j,a);
-						Qijjj += Qija*Q(j,a);
-						Qiiij += Qija*Q(i,a);
-					}
-					g(j,i) = Qiiij - Qijjj;
-					g(i,j) = - g(j,i);
-				}
-			}
-		};
-
-		tensorT xprev; // previous search direction
-		tensorT gprev; // previous gradient
-		bool rprev=true; // if true previous iteration restricted step or did incomplete search (so don't do conjugate)
-		const int N = (nmo*(nmo-1))/2; // number of independent variables
-		for (int iter = 0; iter < 1200; ++iter) {
-			tensorT g(nmo,nmo);
-			double W;
-
-			makeGW(C,W,g);
-
-			if (randomize && iter == 0) {
-				for (int i=0; i<nmo; ++i) {
-					for (int j=0; j<i; ++j) {
-						g(i,j) += 0.1*(RandomValue<double>() - 0.5);
-						g(j,i) = - g(i,j);
-					}
-				}
-			}
-
-			double maxg = g.absmax();
-			if (doprint) printf("iteration %d W=%.8f maxg=%.2e\n", iter, W, maxg);
-			if (maxg < thresh) break;
-
-			// construct search direction using conjugate gradient approach
-			tensorT x = copy(g);
-			if (!rprev) { // Only apply conjugacy if did LS with real gradient
-				double gamma = g.trace(g-gprev)/gprev.trace(gprev);
-				if (doprint) print("gamma", gamma);
-				x.gaxpy(1.0,xprev,gamma);
-			}
-
-			// Perform the line search.
-			rprev = false;
-			double dxgrad = x.trace(g)*2.0;  // 2*2 = 4 which should be prefactor on integrals in gradient
-			if (dxgrad < 0 || ((iter+1)%N)==0) {
-				if (doprint) print("resetting since dxgrad -ve or due to dimension", dxgrad, iter, N);
-				x = copy(g);
-				dxgrad = x.trace(g)*2.0;
-			}
-			xprev = x; // Save for next iteration
-			gprev = copy(g);
-
-			double mu = 0.01/std::max(0.1,maxg); // Restrict intial step mu by size of max gradient
-			tensorT dU = matrix_exponential(x*mu);
-			tensorT newC = inner(dU,C,0,0);
-			double newW;
-			makeGW(newC,newW,g);
-			double dxgnew = x.trace(g)*2.0;
-
-			if (randomize && iter==0) {
-				rprev = true; // since did not use real gradient
-			}
-			else { // perform quadratic fit using f(0), df(0)/dx=dxgrad, f(mu) --- actually now use f(0), df(0)/dx, df(mu)/dx for better accuracy
-				double f0 = W;
-				double f1 = newW;
-				//double hess = 2.0*(f1-f0-mu*dxgrad)/(mu*mu);
-				double hess = (dxgnew-dxgrad)/mu; // Near convergence this is more accurate
-				if (hess >= 0) {
-					if (doprint) print("+ve hessian", hess);
-					hess = -2.0*dxgrad; // force a bigish step to get out of bad region
-					rprev = true; // since did not do line search
-				}
-				double mu2 = -dxgrad/hess;
-				if (mu2*maxg > 0.25) {
-					mu2 = 0.25/maxg; // pi/6 = 0.524, pi/4=0.785
-					rprev = true; // since did not do line search
-				}
-				double f2p = f0 + dxgrad*mu2 + 0.5*hess*mu2*mu2;
-				if (doprint) print(f0,f1,f0-f1,f2p,"dxg", dxgrad,"hess", hess, "mu", mu, "mu2", mu2);
-				mu = mu2;
-			}
-
-			if (maxg < 10*thresh) {
-			  breaksym = 1e-5;
-			  rprev = true; // since just messed up the gradient
-			}
-
-			dU = matrix_exponential(x*mu);
-			U = inner(U,dU,1,0);
-			C = inner(dU,C,0,0);
-		}
-		bool switched = true;
-		while (switched) {
-			switched = false;
-			for (int i = 0; i < nmo; i++) {
-				for (int j = i + 1; j < nmo; j++) {
-					if (set[i] == set[j]) {
-						double sold = U(i, i) * U(i, i) + U(j, j) * U(j, j);
-						double snew = U(i, j) * U(i, j) + U(j, i) * U(j, i);
-						if (snew > sold) {
-							tensorT tmp = copy(U(_, i));
-							U(_, i) = U(_, j);
-							U(_, j) = tmp;
-							switched = true;
-						}
-					}
-				}
-			}
-		}
-
-		// Fix phases.
-		for (int i = 0; i < nmo; ++i) {
-			if (U(i, i) < 0.0)
-				U(_, i).scale(-1.0);
-		}
-		//MKL_Set_Num_Threads_Local(1);
-	}
-	//done:
-	world.gop.broadcast(U.ptr(), U.size(), 0);
-
-	DistributedMatrix<double> dUT = column_distributed_matrix<double>(world, nmo, nmo);
-	dUT.copy_from_replicated(transpose(U));
-
-	// distmatT dUT = distributed_localize_PM(world, mo, ao, set, at_to_bf, at_nbf,
-	//                                        thresh, thetamax, randomize, doprint);
-	//print(UT);
-	END_TIMER(world, "Pipek-Mezy new ");
-	return dUT;
-}
-
-void SCF::analyze_vectors(World& world, const vecfuncT & mo, const tensorT& occ,
-		const tensorT& energy, const std::vector<int>& set) {
-	START_TIMER(world);
-	PROFILE_MEMBER_FUNC(SCF);
-	tensorT Saomo = matrix_inner(world, ao, mo);
-	tensorT Saoao = matrix_inner(world, ao, ao, true);
-	int nmo1 = mo.size();
-	tensorT rsq, dip(3, nmo1);
-	{
-		functionT frsq = factoryT(world).f(rsquared).initial_level(4);
-		rsq = inner(world, mo, mul_sparse(world, frsq, mo, vtol));
-		for (int axis = 0; axis < 3; ++axis) {
-			functionT fdip = factoryT(world).functor(
-					functorT(new DipoleFunctor(axis))).initial_level(4);
-			dip(axis, _) = inner(world, mo, mul_sparse(world, fdip, mo, vtol));
-			for (int i = 0; i < nmo1; ++i)
-				rsq(i) -= dip(axis, i) * dip(axis, i);
-
-		}
-	}
-	tensorT C;
-	END_TIMER(world, "Analyze vectors");
-
-	START_TIMER(world);
-	gesvp(world, Saoao, Saomo, C);
-	END_TIMER(world, "Compute eigen gesv analyze vectors");
-	C = transpose(C);
-	long nmo = mo.size();
-	size_t ncoeff = 0;
-	for (long i = 0; i < nmo; ++i) {
-		size_t ncoeffi = mo[i].size();
-		ncoeff += ncoeffi;
-		if (world.rank() == 0 and (param.print_level()>1)) {
-			printf("  MO%4ld : ", i);
-			if (set.size())
-				printf("set=%d : ", set[i]);
-
-			if (occ.size())
-				printf("occ=%.2f : ", occ(i));
-
-			if (energy.size())
-				printf("energy=%13.8f : ", energy(i));
-
-			printf("ncoeff=%.2e:",(double) ncoeffi);
-
-			printf("center=(%.2f,%.2f,%.2f) : radius=%.2f\n", dip(0, i),
-					dip(1, i), dip(2, i), sqrt(rsq(i)));
-			aobasis.print_anal(molecule, C(i, _));
-			printf("total number of coefficients = %.8e\n\n", double(ncoeff));
-		}
-	}
-}
-
-distmatT SCF::localize_boys(World & world, const vecfuncT & mo,
-		const std::vector<int> & set, double thresh,
-		const double thetamax, const bool randomize, const bool doprint) const {
-	START_TIMER(world);
-	long nmo = mo.size();
-	tensorT dip(nmo, nmo, 3);
-	for (int axis = 0; axis < 3; ++axis) {
-		functionT fdip = factoryT(world).functor(functorT(new DipoleFunctor(axis))).initial_level(4);
-		dip(_, _, axis) = matrix_inner(world, mo, mul_sparse(world, fdip, mo, vtol), true);
-	}
-	//print("dip\n", dip);
-	//print("tolloc", thresh, "thetamax", thetamax);
-	if (thresh < 1e-6) thresh = 1e-6; //<<<<<<<<<<<<<<<<<<<<< need to implement new line search like in pm routine
-	tensorT U(nmo, nmo);
-	default_random_generator.setstate(182041+world.rank()*10101); // To help with reproducibility for debugging, etc.
-	if (world.rank() == 0) {
-		for (long i = 0; i < nmo; ++i)
-			U(i, i) = 1.0;
-
-		tensorT xprev; // previous search direction
-		tensorT gprev; // previous gradient
-		bool rprev=true; // if true previous iteration restricted step or did incomplete search (so don't do conjugate)
-		const int N = (nmo*(nmo-1))/2;
-		for (long iter = 0; iter < 1200; ++iter) {
-			tensorT g(nmo,nmo);
-			double W = 0.0;
-			// cannot restrict size of individual gradients if want to do line search --- should instead modify line search direction
-			for (long i = 0; i < nmo; ++i) {
-				W += DIP(dip, i, i, i, i);
-				for (long j = 0; j < i; ++j) {
-					g(j,i) = (DIP(dip, i, i, i, j) - DIP(dip, j, j, j, i));
-					if (randomize && iter == 0) g(j,i) += 0.1*(RandomValue<double>() - 0.5);
-					g(i,j) = - g(j,i);
-				}
-			}
-			double maxg = g.absmax();
-			if (doprint)
-				printf("iteration %ld W=%.8f maxg=%.2e\n", iter, W, maxg);
-			if (maxg < thresh) break;
-
-			// construct search direction using conjugate gradient approach
-			tensorT x = copy(g);
-			if (!rprev) { // Only apply conjugacy if did LS with real gradient
-				double gamma = g.trace(g-gprev)/gprev.trace(gprev);
-				if (doprint) print("gamma", gamma);
-				x.gaxpy(1.0,xprev,gamma);
-			}
-
-			// Perform the line search.
-			rprev = false;
-			double dxgrad = x.trace(g)*2.0;
-			if (dxgrad < 0 || ((iter+1)%N)==0) {
-				if (doprint) print("resetting since dxgrad -ve or due to dimension", dxgrad, iter, N);
-				x = copy(g);
-				dxgrad = x.trace(g)*2.0; // 2*2 = 4 which should be prefactor on integrals in gradient
-			}
-			xprev = x; // Save for next iteration, noting shallow copy
-			gprev = g;
-
-			double mu = 0.01/std::max(0.1,maxg); // Restrict intial step mu by size of max gradient
-			tensorT dU = matrix_exponential(x*mu);
-			tensorT newdip = inner(dU,dip,0,1); // can optimize this since only want (ii|ii)
-			newdip = inner(dU,newdip,0,1);
-			double newW = 0.0;
-			for (long i = 0; i < nmo; ++i) {
-				newW += DIP(newdip, i, i, i, i);
-			}
-
-			if (randomize && iter==0) {
-				rprev = true; // since did not use real gradient
-			}
-			else { // perform quadratic fit using f(0), df(0)/dx=dxgrad, f(mu)
-				double f0 = W;
-				double f1 = newW;
-				double hess = 2.0*(f1-f0-mu*dxgrad)/(mu*mu);
-				if (hess >= 0) {
-					if (doprint) print("+ve hessian", hess);
-					hess = -2.0*dxgrad; // force a bigish step to get out of bad region
-					rprev = true; // since did not do line search
-				}
-				double mu2 = -dxgrad/hess;
-				if (mu2*maxg > 0.5) {
-					mu2 = 0.5/maxg; // pi/6 = 0.524, pi/4=0.785
-					rprev = true; // since did not do line search
-				}
-				double f2p = f0 + dxgrad*mu2 + 0.5*hess*mu2*mu2;
-				if (doprint) print(f0,f1,f2p,"dxg", dxgrad,"hess", hess, "mu", mu, "mu2", mu2);
-				mu = mu2;
-			}
-
-			dU = matrix_exponential(x*mu);
-			U = inner(U,dU,1,0);
-			dip = inner(dU,dip,0,1);
-			dip = inner(dU,dip,0,1);
-		}
-
-		bool switched = true;
-		while (switched) {
-			switched = false;
-			for (int i = 0; i < nmo; i++) {
-				for (int j = i + 1; j < nmo; j++) {
-					if (set[i] == set[j]) {
-						double sold = U(i, i) * U(i, i) + U(j, j) * U(j, j);
-						double snew = U(i, j) * U(i, j) + U(j, i) * U(j, i);
-						if (snew > sold) {
-							tensorT tmp = copy(U(_, i));
-							U(_, i) = U(_, j);
-							U(_, j) = tmp;
-							switched = true;
-						}
-					}
-				}
-			}
-		}
-
-		// Fix phases.
-		for (long i = 0; i < nmo; ++i) {
-			if (U(i, i) < 0.0)
-				U(_, i).scale(-1.0);
-		}
-
-	}
-
-	world.gop.broadcast(U.ptr(), U.size(), 0);
-
-	DistributedMatrix<double> dUT = column_distributed_matrix<double>(world, nmo, nmo);
-	dUT.copy_from_replicated(transpose(U));
-
-	END_TIMER(world, "Boys localize");
-	return dUT;
-}
-
-// this version is faster than the previous version on BG/Q
-distmatT SCF::kinetic_energy_matrix(World & world, const vecfuncT & v) const {
-	PROFILE_MEMBER_FUNC(SCF);
-	int n = v.size();
-	distmatT r = column_distributed_matrix<double>(world, n, n);
-	START_TIMER(world);
-	reconstruct(world, v);
-	END_TIMER(world, "KEmat reconstruct");
-	START_TIMER(world);
-	vecfuncT dvx = apply(world, *(gradop[0]), v, false);
-	vecfuncT dvy = apply(world, *(gradop[1]), v, false);
-	vecfuncT dvz = apply(world, *(gradop[2]), v, false);
-	world.gop.fence();
-	END_TIMER(world, "KEmat differentiate");
-	START_TIMER(world);
-	compress(world,dvx,false);
-	compress(world,dvy,false);
-	compress(world,dvz,false);
-	world.gop.fence();
-	END_TIMER(world, "KEmat compress");
-	START_TIMER(world);
-	r += matrix_inner(r.distribution(), dvx, dvx, true);
-	r += matrix_inner(r.distribution(), dvy, dvy, true);
-	r += matrix_inner(r.distribution(), dvz, dvz, true);
-	END_TIMER(world, "KEmat inner products");
-	r *= 0.5;
-	//tensorT p(v.size(),v.size());
-	//r.copy_to_replicated(p);
-	return r;
-}
-
-distmatT SCF::kinetic_energy_matrix(World & world, const vecfuncT & vbra, const vecfuncT & vket) const {
-	PROFILE_MEMBER_FUNC(SCF);
-	MADNESS_ASSERT(vbra.size() == vket.size());
-	int n = vbra.size();
-	distmatT r = column_distributed_matrix<double>(world, n, n);
-	reconstruct(world, vbra);
-	reconstruct(world, vket);
-	vecfuncT dvx_bra = apply(world, *(gradop[0]), vbra, false);
-	vecfuncT dvy_bra = apply(world, *(gradop[1]), vbra, false);
-	vecfuncT dvz_bra = apply(world, *(gradop[2]), vbra, false);
-	vecfuncT dvx_ket = apply(world, *(gradop[0]), vket, false);
-	vecfuncT dvy_ket = apply(world, *(gradop[1]), vket, false);
-	vecfuncT dvz_ket = apply(world, *(gradop[2]), vket, false);
-	world.gop.fence();
-	compress(world,dvx_bra,false);
-	compress(world,dvy_bra,false);
-	compress(world,dvz_bra,false);
-	compress(world,dvx_ket,false);
-	compress(world,dvy_ket,false);
-	compress(world,dvz_ket,false);
-	world.gop.fence();
-	r += matrix_inner(r.distribution(), dvx_bra, dvx_ket, true);
-	r += matrix_inner(r.distribution(), dvy_bra, dvy_ket, true);
-	r += matrix_inner(r.distribution(), dvz_bra, dvz_ket, true);
-	r *= 0.5;
-	return r;
-}
-
-vecfuncT SCF::core_projection(World & world, const vecfuncT & psi,
-		const bool include_Bc) {
-	PROFILE_MEMBER_FUNC(SCF);
-	int npsi = psi.size();
-	if (npsi == 0)
-		return psi;
-	size_t natom = molecule.natom();
-	vecfuncT proj = zero_functions_compressed<double, 3>(world, npsi);
-	tensorT overlap_sum(static_cast<long>(npsi));
-
-	for (size_t i = 0; i < natom; ++i) {
-		Atom at = molecule.get_atom(i);
-		unsigned int atn = at.atomic_number;
-		unsigned int nshell = molecule.n_core_orb(atn);
-		if (nshell == 0)
-			continue;
-		for (unsigned int c = 0; c < nshell; ++c) {
-			unsigned int l = molecule.get_core_l(atn, c);
-			int max_m = (l + 1) * (l + 2) / 2;
-			nshell -= max_m - 1;
-			for (int m = 0; m < max_m; ++m) {
-				functionT core = factoryT(world).functor(
-						functorT(new CoreOrbitalFunctor(molecule, i, c, m)));
-				tensorT overlap = inner(world, core, psi);
-				overlap_sum += overlap;
-				for (int j = 0; j < npsi; ++j) {
-					if (include_Bc)
-						overlap[j] *= molecule.get_core_bc(atn, c);
-					proj[j] += core.scale(overlap[j]);
-				}
-			}
-		}
-		world.gop.fence();
-	}
-	if (world.rank() == 0 and param.print_level()>3)
-		print("sum_k <core_k|psi_i>:", overlap_sum);
-	return proj;
-}
-
-double SCF::core_projector_derivative(World & world, const vecfuncT & mo,
-		const tensorT & occ, int atom, int axis) {
-	PROFILE_MEMBER_FUNC(SCF);
-	vecfuncT cores, dcores;
-	std::vector<double> bc;
-	unsigned int atn = molecule.get_atom(atom).atomic_number;
-	unsigned int ncore = molecule.n_core_orb(atn);
-
-	// projecting core & d/dx core
-	for (unsigned int c = 0; c < ncore; ++c) {
-		unsigned int l = molecule.get_core_l(atn, c);
-		int max_m = (l + 1) * (l + 2) / 2;
-		for (int m = 0; m < max_m; ++m) {
-			functorT func = functorT(
-					new CoreOrbitalFunctor(molecule, atom, c, m));
-			cores.push_back(
-					functionT(
-							factoryT(world).functor(func).truncate_on_project()));
-			func = functorT(
-					new CoreOrbitalDerivativeFunctor(molecule, atom, axis, c,
-							m));
-			dcores.push_back(
-					functionT(
-							factoryT(world).functor(func).truncate_on_project()));
-			bc.push_back(molecule.get_core_bc(atn, c));
-		}
-	}
-
-	// calc \sum_i occ_i <psi_i|(\sum_c Bc d/dx |core><core|)|psi_i>
-	double r = 0.0;
-	for (unsigned int c = 0; c < cores.size(); ++c) {
-		double rcore = 0.0;
-		tensorT rcores = inner(world, cores[c], mo);
-		tensorT rdcores = inner(world, dcores[c], mo);
-		for (unsigned int i = 0; i < mo.size(); ++i) {
-			rcore += rdcores[i] * rcores[i] * occ[i];
-		}
-		r += 2.0 * bc[c] * rcore;
-	}
-
-	return r;
-}
-
-bool SCF::restart_aos(World& world) {
-	tensorT Saoamo, Saobmo;
-	bool OK = true;
-	if (world.rank() == 0) {
-		try {
-			archive::BinaryFstreamInputArchive arao("restartaodata");
-			arao >> Saoamo >> aeps >> aocc >> aset;
-			if (Saoamo.dim(0) != int(ao.size()) || Saoamo.dim(1) != param.nmo_alpha()) {
-				print(" AO alpha restart data size mismatch --- starting from atomic guess instead", Saoamo.dim(0), ao.size(), Saoamo.dim(1), param.nmo_alpha());
-				OK = false;
-			}
-			if (!param.spin_restricted()) {
-				arao >> Saobmo >> beps >> bocc >> bset;
-				if (Saobmo.dim(0) != int(ao.size()) || Saobmo.dim(1) != param.nmo_beta()) {
-					print(" AO beta restart data size mismatch --- starting from atomic guess instead", Saobmo.dim(0), ao.size(), Saobmo.dim(1), param.nmo_beta());
-					OK = false;
-				}
-			}
-			print("\nRestarting from AO projections on disk\n");
-		}
-		catch (...) {
-			print("\nAO restart file open/reading failed --- starting from atomic guess instead\n");
-			OK=false;
-		}
-	}
-	int fred = OK;
-	world.gop.broadcast(fred, 0);
-	OK = fred;
-	if (!OK) return false;
-
-	world.gop.broadcast_serializable(Saoamo, 0);
-	if (!param.spin_restricted()) world.gop.broadcast_serializable(Saobmo, 0);
-
-	tensorT S = matrix_inner(world, ao, ao), c;
-
-	gesvp(world, S, Saoamo, c);
-	amo = transform(world, ao, c, vtol, true);
-	truncate(world, amo);
-	orthonormalize(world, amo, param.nalpha());
-
-	if (!param.spin_restricted()) {
-		gesvp(world, S, Saobmo, c);
-		bmo = transform(world, ao, c, vtol, true);
-		truncate(world, bmo);
-		orthonormalize(world, bmo, param.nbeta());
-	}
-
-	return true;
-}
-
-void SCF::initial_guess(World & world) {
-	PROFILE_MEMBER_FUNC(SCF);
-	START_TIMER(world);
-	if (param.restart()) {
-		load_mos(world);
-	} else {
-
-          //If not using nwchem, proceed as normal...
-          if (param.nwfile() == "none"){
-
-		     // recalculate initial guess density matrix without core orbitals
-		     if (!param.pure_ae()){
-		     	for (size_t iatom = 0; iatom < molecule.natom(); iatom++) {
-		     		if (molecule.get_pseudo_atom(iatom)){
-		     			double zeff=molecule.get_atom_charge(iatom);
-		     			int atn=molecule.get_atom_number(iatom);
-		     			aobasis.modify_dmat_psp(atn,zeff);
-		     		}
-		     	}
-		     }
-
-		     // Use the initial density and potential to generate a better process map
-		     functionT rho =
-		     		factoryT(world).functor(
-		     				functorT(
-		     						new MolecularGuessDensityFunctor(molecule,
-		     								aobasis))).truncate_on_project();
-		     double nel = rho.trace();
-		     if (world.rank() == 0 and param.print_level()>3)
-		     	print("guess dens trace", nel);
-		     END_TIMER(world, "guess density");
-		     rho.scale(std::round(nel)/nel);
-
-		     if (world.size() > 1) {
-		     	START_TIMER(world);
-		     	LoadBalanceDeux < 3 > lb(world);
-		     	real_function_3d vnuc;
-		     	if (param.psp_calc()){
-		     		vnuc = gthpseudopotential->vlocalpot();}
-		     	else if (param.pure_ae()){
-		     		vnuc = potentialmanager->vnuclear();}
-		     	else {
-		     		vnuc = potentialmanager->vnuclear();
-		     		vnuc = vnuc + gthpseudopotential->vlocalpot();}
-
-		     	lb.add_tree(vnuc,
-		     			lbcost<double, 3>(param.vnucextra() * 1.0, param.vnucextra() * 8.0), false);
-		     	lb.add_tree(rho, lbcost<double, 3>(1.0, 8.0), true);
-
-		     	FunctionDefaults < 3 > ::redistribute(world, lb.load_balance(param.get<int>("loadbalparts")));
-		     	END_TIMER(world, "guess loadbal");
-		     }
-
-		     // Diag approximate fock matrix to get initial mos
-		     functionT vlocal;
-		     if (param.nalpha() + param.nbeta() > 1) {
-		     	START_TIMER(world);
-		     	real_function_3d vnuc;
-		     	if (param.psp_calc()){
-		     		vnuc = gthpseudopotential->vlocalpot();}
-		     	else if (param.pure_ae()){
-		     		vnuc = potentialmanager->vnuclear();}
-		     	else {
-		     		vnuc = potentialmanager->vnuclear();
-		     		vnuc = vnuc + gthpseudopotential->vlocalpot();}
-		     	vlocal = vnuc + apply(*coulop, rho);
-		     	END_TIMER(world, "guess Coulomb potn");
-		     	START_TIMER(world);
-		     	vlocal = vlocal + make_lda_potential(world, rho);
-		     	vlocal.truncate();
-		     	END_TIMER(world, "guess lda potn");
-		     } else {
-		     	real_function_3d vnuc;
-		     	if (param.psp_calc()){
-		     		vnuc = gthpseudopotential->vlocalpot();}
-		     	else if (param.pure_ae()){
-		     		vnuc = potentialmanager->vnuclear();}
-		     	else {
-		     		vnuc = potentialmanager->vnuclear();
-		     		vnuc = vnuc + gthpseudopotential->vlocalpot();}
-		     	vlocal = vnuc;
-		     }
-		     rho.clear();
-		     vlocal.reconstruct();
-		     if (world.size() > 1) {
-		     	START_TIMER(world);
-		     	LoadBalanceDeux < 3 > lb(world);
-		     	real_function_3d vnuc;
-		     	if (param.psp_calc()){
-		     		vnuc = gthpseudopotential->vlocalpot();}
-		     	else if (param.pure_ae()){
-		     		vnuc = potentialmanager->vnuclear();}
-		     	else {
-		     		vnuc = potentialmanager->vnuclear();
-		     		vnuc = vnuc + gthpseudopotential->vlocalpot();}
-		     	lb.add_tree(vnuc,
-		     			lbcost<double, 3>(param.vnucextra() * 1.0, param.vnucextra() * 8.0), false);
-		     	for (unsigned int i = 0; i < ao.size(); ++i) {
-		     		lb.add_tree(ao[i], lbcost<double, 3>(1.0, 8.0), false);
-		     	}
-		     	FunctionDefaults < 3 > ::redistribute(world, lb.load_balance(param.get<int>("loadbalparts")));
-		     	END_TIMER(world, "guess loadbal");
-		     }
-		     START_TIMER(world);
-		     tensorT overlap = matrix_inner(world, ao, ao, true);
-		     END_TIMER(world, "guess overlap");
-		     START_TIMER(world);
-
-		     tensorT kinetic(ao.size(),ao.size());
-		     {
-		     	distmatT dkinetic = kinetic_energy_matrix(world, ao);
-		     	dkinetic.copy_to_replicated(kinetic);
-		     }
-		     END_TIMER(world, "guess Kinet potn");
-
-		     START_TIMER(world);
-		     reconstruct(world, ao);
-		     vlocal.reconstruct();
-		     vecfuncT vpsi;
-
-		     //debug plots:
-		     /*{
-                     int npt=1001;
-                     functionT rhotmp =
-                         factoryT(world).functor(
-                                                 functorT(
-                                                          new MolecularGuessDensityFunctor(molecule,
-                                                                                           aobasis))).truncate_on_project();
-                     functionT vlda=make_lda_potential(world, rhotmp);
-                     functionT coul=apply(*coulop, rhotmp);
-                     plot_line("vlocal.dat",npt, {0.0,0.0,-50.0}, {0.0,0.0,50.0}, vlocal);
-                     plot_line("vcoul.dat",npt, {0.0,0.0,-50.0}, {0.0,0.0,50.0}, vcoul);    
-                     plot_line("vlda.dat",npt, {0.0,0.0,-50.0}, {0.0,0.0,50.0}, vlda);
-                     plot_line("dens.dat",npt, {0.0,0.0,-50.0}, {0.0,0.0,50.0}, rhotmp);
-
-                     if (!param.pure_ae && !param.psp_calc){
-                         real_function_3d vloc_ae;
-                         vloc_ae = potentialmanager->vnuclear();
-                         vloc_ae.reconstruct();
-                         plot_line("vlocal_ae.dat",npt, {0.0,0.0,-50.0}, {0.0,0.0,50.0}, vloc_ae);
-                         real_function_3d vloc_psp;
-                         vloc_psp = gthpseudopotential->vlocalpot();
-                         vloc_psp.reconstruct();
-                         plot_line("vlocal_psp.dat",npt, {0.0,0.0,-50.0}, {0.0,0.0,50.0}, vloc_psp);
-                     }
-                 }*/
-
-		     //vlocal treated in psp includes psp and ae contribution so don't need separate clause for mixed psp/AE
-		     if (!param.pure_ae()) {
-		     	double enl;
-		     	tensorT occ = tensorT(ao.size());
-		     	for (int i = 0;i < param.nalpha();++i) {
-		     		occ[i] = 1.0;
-		     	}
-		     	for (int i = param.nalpha();size_t(i) < ao.size();++i) {
-		     		occ[i] = 0.0;
-		     	}
-		     	vpsi = gthpseudopotential->apply_potential(world, vlocal, ao, occ, enl);
-		     }
-		     else {
-		     	vpsi = mul_sparse(world, vlocal, ao, vtol);
-		     }
-
-		     compress(world, vpsi);
-		     truncate(world, vpsi);
-		     compress(world, ao);
-		     tensorT potential = matrix_inner(world, vpsi, ao, true);
-		     vpsi.clear();
-		     tensorT fock = kinetic + potential;
-		     fock = 0.5 * (fock + transpose(fock));
-		     tensorT c, e;
-
-		     //debug printing
-		     /*double ep = 0.0;
-                 double ek = 0.0;
-                 for(int i = 0;i < ao.size();++i){
-                     ep += potential(i, i);
-                     ek += kinetic(i, i);
-                     std::cout << "pot/kin " << i << "  " << potential(i,i) << "  "<< kinetic(i,i) << std::endl;
-                 }
-
-                 if(world.rank() == 0){
-                     printf("\n              epot, ekin, efock %16.8f  %16.8f  %16.8f\n", ek, ep, ek+ep);
-		      */
-
-		     END_TIMER(world, "guess fock");
-
-		     START_TIMER(world);
-		     sygvp(world, fock, overlap, 1, c, e);
-		     END_TIMER(world, "guess eigen sol");
-		     print_meminfo(world.rank(), "guess eigen sol");
-
-		     // NAR 7/5/2013
-		     // commented out because it generated a lot of output
-		     // if(world.rank() == 0 && 0){
-		     //   print("initial eigenvalues");
-		     //   print(e);
-		     //   print("\n\nWSTHORNTON: initial eigenvectors");
-		     //   print(c);
-		     // }
-
-		     START_TIMER(world);
-		     compress(world, ao);
-
-		     unsigned int ncore = 0;
-		     if (param.core_type() != "none") {
-		     	ncore = molecule.n_core_orb_all();
-		     }
-
-		     amo = transform(world, ao, c(_, Slice(ncore, ncore + param.nmo_alpha() - 1)), vtol, true);
-		     truncate(world, amo);
-		     normalize(world, amo);
-		     aeps = e(Slice(ncore, ncore + param.nmo_alpha() - 1));
-
-		     aocc = tensorT(param.nmo_alpha());
-		     for (int i = 0; i < param.nalpha(); ++i)
-		     	aocc[i] = 1.0;
-
-		     if (world.rank()==0 and param.print_level()>3) print("grouping alpha orbitals into sets");
-		     aset=group_orbital_sets(world,aeps,aocc,param.nmo_alpha());
-
-		     if (param.nbeta() && !param.spin_restricted()) {
-		     	bmo = transform(world, ao, c(_, Slice(ncore, ncore + param.nmo_beta() - 1)), vtol, true);
-		     	truncate(world, bmo);
-		     	normalize(world, bmo);
-		     	beps = e(Slice(ncore, ncore + param.nmo_beta() - 1));
-		     	bocc = tensorT(param.nmo_beta());
-		     	for (int i = 0; i < param.nbeta(); ++i)
-		     		bocc[i] = 1.0;
-
-		     	if (world.rank()==0 and param.print_level()>3) print("grouping beta orbitals into sets");
-		     	bset=group_orbital_sets(world,beps,bocc,param.nmo_beta());
-
-		     }
-		     END_TIMER(world, "guess orbital grouping");
-          }
-          // If using nwchem, read in and generate intial guess here
-          else {
-             START_TIMER(world);
-
-             // Construct interfact object from slymer namespace
-             slymer::NWChem_Interface nwchem(param.nwfile(), std::cout);
-             
-             // For parallel runs, silencing all but 1 slymer instance
-             // If print_level is too low, silence all
-             if(world.rank() != 0 or param.print_level() < 4) {
-                std::ostream dev_null(nullptr);
-                nwchem.err = dev_null;
-             }              
-
-             // Read in basis set
-             nwchem.read(slymer::Properties::Basis);
-
-             // Read in the molecular orbital coefficients, energies,
-             // and occupancies
-             nwchem.read(slymer::Properties::Energies | slymer::Properties::MOs | slymer::Properties::Occupancies);
-
-             // Shift madness atoms to match nwchem atoms
-             if(world.rank() == 0 && param.print_level()>3) print("\nAligning atoms by moving MADNESS atoms to match NWChem atoms.");
-
-             // Verify at least same number of atoms first
-             MADNESS_ASSERT(int(nwchem.atoms.size()) == molecule.natom());
-
-             // Get center of charge for nwchem
-             std::vector<double> nw_coc(3,0);
-             double total_charge = 0.0;
-             if(world.rank() == 0 && param.print_level()>3) print("NWChem coordinates:");
-             for(auto atom : nwchem.atoms) {
-                int charge = symbol_to_atomic_number(atom.symbol);
-                total_charge += charge;
-                if(world.rank() == 0 && param.print_level()>3) print(atom.symbol, atom.position[0], atom.position[1], atom.position[2]);
-                nw_coc[0] += atom.position[0] * charge;
-                nw_coc[1] += atom.position[1] * charge;
-                nw_coc[2] += atom.position[2] * charge;
-             }
-             nw_coc[0] = nw_coc[0]/total_charge; nw_coc[1] = nw_coc[1]/total_charge; nw_coc[2] = nw_coc[2]/total_charge;
-
-             // Get center of charge for madness
-             std::vector<double> mad_coc(3,0);
-             for (int i = 0; i < molecule.natom(); ++i) {
-                const Atom& atom = molecule.get_atom(i);
-                int charge = atom.atomic_number;                  
-                mad_coc[0] += atom.x * charge;
-                mad_coc[1] += atom.y * charge;
-                mad_coc[2] += atom.z * charge;
-             }
-             mad_coc[0] = mad_coc[0]/total_charge; mad_coc[1] = mad_coc[1]/total_charge; mad_coc[2] = mad_coc[2]/total_charge;
-
-             // Now translate MADNESS to have same coc as NWChem
-             Tensor<double> translation(3);
-             for(unsigned int i = 0; i < 3; i++) {
-                translation[i] = mad_coc[i] - nw_coc[i];
-             }
-             molecule.translate(translation);
-
-             // Now construct the rotation such that the overlap between NWChem 
-             // and MADNESS is maximized.
-             // First need the locations in a tensor for manipulations
-             Tensor<double> nw_coords(nwchem.atoms.size(),4);
-             Tensor<double> mad_coords(molecule.natom(),4);
-             for(unsigned int i = 0; i < nwchem.atoms.size(); i++) {
-                nw_coords(i,0) = nwchem.atoms[i].position[0];
-                nw_coords(i,1) = nwchem.atoms[i].position[1];
-                nw_coords(i,2) = nwchem.atoms[i].position[2];
-                nw_coords(i,3) = symbol_to_atomic_number(nwchem.atoms[i].symbol) * 1000.0;
-
-                const Atom& atom = molecule.get_atom(i);
-                mad_coords(i,0) = atom.x;
-                mad_coords(i,1) = atom.y;
-                mad_coords(i,2) = atom.z;
-                mad_coords(i,3) = atom.atomic_number * 1000.0;
-             }
-             
-             // Using polar decomp to construct rotation
-             Tensor<double> q = inner(transpose(mad_coords), nw_coords);
-             Tensor<double> VT(4,4);
-             Tensor<double> U(4,4);
-             Tensor<double> sigma(4);
-             svd(q, U, sigma, VT);
-             q = inner(U,VT);
-
-             // And rotate
-             molecule.rotate(q(Slice(0,2),Slice(0,2)));
-             if(world.rank() == 0 && param.print_level()>3) print("New MADNESS coordinates:");
-             for (int i = 0; i < molecule.natom(); ++i) {
-                const Atom& atom = molecule.get_atom(i);
-                if(world.rank() == 0 && param.print_level()>3) print(atomic_number_to_symbol(atom.atomic_number),  atom.x, atom.y, atom.z); 
-             } 
-
-             // Construct nuclear potential
-             make_nuclear_potential(world); 
-             real_function_3d vnuc = potentialmanager->vnuclear();
-
-             // Pull out occupation numbers
-             // NWChem orders occupied orbitals to be first
-             aocc = tensorT(param.nalpha());
-             for (int i = 0; i < param.nalpha(); i++) {
-                // NWChem stores closed shell calculations
-                // as the alpha orbital set with occupation 2.
-                // Verifying no fractional occupations.
-                MADNESS_ASSERT(nwchem.occupancies[i] == 2.0 or nwchem.occupancies[i] == 1.0);
-
-                // Madness instead stores 2 identical sets
-                // (alpha and beta) with occupation 1
-                aocc[i] = 1.0;
-             }
-             
-             // Pull out energies
-             aeps = tensorT(param.nalpha());
-             for (int i = 0; i < param.nalpha(); i++) {
-                aeps[i] = nwchem.energies[i];
-             }
-
-             // Create the orbitals as madness functions
-             // Just create the vector of atomic orbitals
-             // and use the vector of MO coefficients and
-             // the transform function, then take only 
-             // the occupied orbitals.
-             if(world.rank() == 0 && param.print_level()>3) print("\nCreating MADNESS functions from the NWChem orbitals.");
-                           
-             // Cast the 'basis_set' into a gaussian basis
-             // and iterate over it 
-             vector_real_function_3d temp1;
-             int i = 0; 
-             for(auto basis : slymer::cast_basis<slymer::GaussianFunction>(nwchem.basis_set)) {
-                 // Get the center of gaussian as its special point
-                 std::vector<coord_3d> centers;
-                 coord_3d r;
-                 r[0] = basis.get().center[0]; r[1] = basis.get().center[1]; r[2] = basis.get().center[2];
-                 centers.push_back(r);
-
-                 // Now make the function
-                 temp1.push_back(factoryT(world).functor(functorT(new slymer::Gaussian_Functor(basis.get(), centers))));
-                 if(world.rank() == 0 and i % 10 == 0 and i != 0 && param.print_level()>3) print("Created", i, "functions."); 
-                 i++;
-             } 
-             if(world.rank() == 0 && param.print_level()>3) print("Finished creating", temp1.size(), "functions.");    
- 
-             // Transform ao's now
-             vector_real_function_3d temp = transform(world, temp1, nwchem.MOs, vtol, true); 
-
-             // Now save all aos and only the occupied amo
-             for(unsigned int i = 0; i < temp1.size(); i++) {
-                 // Save all AOs
-                 ao.push_back(copy(temp1[i]));
-
-                 // Only save occupied AMOs
-                 if(nwchem.occupancies[i] > 0) {
-                     amo.push_back(copy(temp[i]));
-                 }
-             }
-
-             // Clean up
-             truncate(world, amo);
-             normalize(world, amo);
-
-             if (world.rank()==0 && param.print_level()>3) print("\ngrouping alpha orbitals into sets");
-             aset=group_orbital_sets(world,aeps,aocc,param.nmo_alpha());
-
-             // Now for betas
-             if (param.nbeta() && !param.spin_restricted()) {
-
-                 // Pull out occupation numbers
-                 // NWChem orders occupied orbitals to be first
-                 bocc = tensorT(param.nbeta());
-                 for (int i = 0; i < param.nbeta(); i++) {
-                    MADNESS_ASSERT(nwchem.beta_occupancies[i] == 1.0);
-                    bocc[i] = 1.0;
-                 }
-                 
-                 // Pull out energies
-                 beps = tensorT(param.nbeta());
-                 for (int i = 0; i < param.nbeta(); i++) {
-                    beps[i] = nwchem.beta_energies[i];
-                 }
-                  
-                 // Transform ao's now
-                 temp = transform(world, temp1, nwchem.beta_MOs, vtol, true); 
-
-                 // Now only take the occupied bmo
-                 for(unsigned int i = 0; i < temp1.size(); i++) { 
-                     if(nwchem.beta_occupancies[i] > 0) { 
-                         bmo.push_back(copy(temp[i]));
-                     }
-                 }
-
-                 // Clean up
-                 truncate(world, bmo);
-                 normalize(world, bmo);
-
-                 if (world.rank()==0 && param.print_level()>3) print("\ngrouping beta orbitals into sets");
-                 bset=group_orbital_sets(world,beps,bocc,param.nmo_beta());
-             }
-
-             END_TIMER(world, "read nwchem file");
-          }
-          
-	}
->>>>>>> b817f81b
 }
 
 /// group orbitals into sets of similar orbital energies for localization
@@ -2854,14 +1500,14 @@
 /// @param[in]  f       the orbitals |i> that the operator is applied on
 /// @return     a vector of orbitals  K| i>
 //    vecfuncT SCF::apply_hf_exchange(World & world, const tensorT & occ,
-//                                    const vecfuncT & psi, const vecfuncT & f)
-//                                    const {
+//                                    const vecfuncT & psi, const vecfuncT &
+//                                    f) const {
 //        PROFILE_MEMBER_FUNC(SCF);
 //        const bool same = (&psi == &f);
 //        int nocc = psi.size();
 //        int nf = f.size();
-//        double tol = FunctionDefaults < 3 > ::get_thresh(); /// Important this
-//        is consistent with Coulomb vecfuncT Kf =
+//        double tol = FunctionDefaults < 3 > ::get_thresh(); /// Important
+//        this is consistent with Coulomb vecfuncT Kf =
 //        zero_functions_compressed<double, 3>(world, nf); reconstruct(world,
 //        psi); norm_tree(world, psi); if (!same) {
 //            reconstruct(world, f);
@@ -2872,7 +1518,8 @@
 //        i-j sym
 //        //         for(int i=0; i<nocc; ++i){
 //        //             if(occ[i] > 0.0){
-//        //                 vecfuncT psif = mul_sparse(world, psi[i], f, tol);
+//        //                 vecfuncT psif = mul_sparse(world, psi[i], f,
+//        tol);
 //        /// was vtol
 //        //                 truncate(world, psif);
 //        //                 psif = apply(world, *coulop, psif);
@@ -2909,7 +1556,8 @@
 //            for (int j = 0; j < jtop; ++j, ++ij) {
 //                psipsif[i * nf + j] = mul_sparse(psif[ij], psi[i], false);
 //                if (same && i != j) {
-//                    psipsif[j * nf + i] = mul_sparse(psif[ij], psi[j], false);
+//                    psipsif[j * nf + i] = mul_sparse(psif[ij], psi[j],
+//                    false);
 //                }
 //            }
 //        }
@@ -3380,9 +2028,9 @@
 /// @param[inout]       fock    the fock matrix; diagonal upon exit
 /// @param[out] evals   the orbital energies
 /// @param[in]  occ     the occupation numbers
-/// @param[in]  thresh_degenerate       threshold for orbitals being degenerate
+/// @param[in]  thresh_degenerate       threshold for orbitals being
+/// degenerate
 /// @return             the unitary matrix U: U^T F U = evals
-<<<<<<< HEAD
 tensorT SCF::get_fock_transformation(World &world, const tensorT &overlap,
                                      tensorT &fock, tensorT &evals,
                                      const tensorT &occ,
@@ -3468,95 +2116,6 @@
   fock = 0;
   for (unsigned int i = 0; i < nmo; ++i) fock(i, i) = evals(i);
   return U;
-=======
-tensorT SCF::get_fock_transformation(World& world, const tensorT& overlap,
-		tensorT& fock, tensorT& evals, const tensorT& occ,
-		const double thresh_degenerate) const {
-	PROFILE_MEMBER_FUNC(SCF);
-
-//	START_TIMER(world);
-	tensorT U;
-	sygvp(world, fock, overlap, 1, U, evals);
-//	END_TIMER(world, "Diagonalization Fock-mat w sygv");
-
-	long nmo = fock.dim(0);
-
-	START_TIMER(world);
-	// Within blocks with the same occupation number attempt to
-	// keep orbitals in the same order (to avoid confusing the
-	// non-linear solver).
-	// !!!!!!!!!!!!!!!!! NEED TO RESTRICT TO OCCUPIED STATES?
-	bool switched = true;
-	while (switched) {
-		switched = false;
-		for (int i = 0; i < nmo; i++) {
-			for (int j = i + 1; j < nmo; j++) {
-				if (occ(i) == occ(j)) {
-					double sold = U(i, i) * U(i, i) + U(j, j) * U(j, j);
-					double snew = U(i, j) * U(i, j) + U(j, i) * U(j, i);
-					if (snew > sold) {
-						tensorT tmp = copy(U(_, i));
-						U(_, i) = U(_, j);
-						U(_, j) = tmp;
-						std::swap(evals[i], evals[j]);
-						switched = true;
-					}
-				}
-			}
-		}
-	}
-
-	// Fix phases.
-	for (long i = 0; i < nmo; ++i)
-		if (U(i, i) < 0.0)
-			U(_, i).scale(-1.0);
-
-	// Rotations between effectively degenerate states confound
-	// the non-linear equation solver ... undo these rotations
-	long ilo = 0; // first element of cluster
-	while (ilo < nmo - 1) {
-		long ihi = ilo;
-		while (fabs(evals[ilo] - evals[ihi + 1])
-				< thresh_degenerate * 10.0 * std::max(fabs(evals[ilo]), 1.0)) {
-			++ihi;
-			if (ihi == nmo - 1)
-				break;
-		}
-		long nclus = ihi - ilo + 1;
-		if (nclus > 1) {
-			//print("   found cluster", ilo, ihi);
-			tensorT q = copy(U(Slice(ilo, ihi), Slice(ilo, ihi)));
-			//print(q);
-			// Special code just for nclus=2
-			// double c = 0.5*(q(0,0) + q(1,1));
-			// double s = 0.5*(q(0,1) - q(1,0));
-			// double r = sqrt(c*c + s*s);
-			// c /= r;
-			// s /= r;
-			// q(0,0) = q(1,1) = c;
-			// q(0,1) = -s;
-			// q(1,0) = s;
-
-			// Polar Decomposition
-			tensorT VH(nclus, nclus);
-			tensorT W(nclus, nclus);
-			Tensor<double> sigma(nclus);
-
-			svd(q, W, sigma, VH);
-			q = transpose(inner(W,VH)).conj();
-			U(_, Slice(ilo, ihi)) = inner(U(_, Slice(ilo, ihi)), q);
-		}
-		ilo = ihi + 1;
-	}
-
-	world.gop.broadcast(U.ptr(), U.size(), 0);
-	world.gop.broadcast(evals.ptr(), evals.size(), 0);
-
-	fock = 0;
-	for (unsigned int i = 0; i < nmo; ++i)
-		fock(i, i) = evals(i);
-	return U;
->>>>>>> b817f81b
 }
 
 /// diagonalize the fock matrix, taking care of degenerate states
@@ -3854,8 +2413,8 @@
   return maxval;
 }
 
-/// orthonormalize the vectors (symmetric in occupied spaced, gramm-schmidt for
-/// virt to occ)
+/// orthonormalize the vectors (symmetric in occupied spaced, gramm-schmidt
+/// for virt to occ)
 
 /// @param[in]          world   the world
 /// @param[inout]       amo_new the vectors to be orthonormalized
@@ -3866,16 +2425,17 @@
   normalize(world, amo_new);
   double maxq;
   do {
-    tensorT Q = Q2(matrix_inner(
-        world, amo_new, amo_new));  // Q3(matrix_inner(world, amo_new, amo_new))
+    tensorT Q =
+        Q2(matrix_inner(world, amo_new,
+                        amo_new));  // Q3(matrix_inner(world, amo_new, amo_new))
     maxq = 0.0;
     for (int j = 1; j < Q.dim(0); j++)
       for (int i = 0; i < j; i++) maxq = std::max(std::abs(Q(j, i)), maxq);
 
     Q.screen(trantol);  // Is this really needed? Just for speed.
 
-    // make virt orthog to occ without changing occ states --- ASSUMES symmetric
-    // form for Q2
+    // make virt orthog to occ without changing occ states --- ASSUMES
+    // symmetric form for Q2
     for (int j = nocc; j < Q.dim(0); ++j) {
       for (int i = 0; i < nocc; ++i) {
         Q(j, i) = 0.0;
@@ -3906,8 +2466,9 @@
   normalize(world, amo_new);
   double maxq;
   do {
-    tensorT Q = Q2(matrix_inner(
-        world, amo_new, amo_new));  // Q3(matrix_inner(world, amo_new, amo_new))
+    tensorT Q =
+        Q2(matrix_inner(world, amo_new,
+                        amo_new));  // Q3(matrix_inner(world, amo_new, amo_new))
     maxq = 0.0;
     for (int j = 1; j < Q.dim(0); j++)
       for (int i = 0; i < j; i++) maxq = std::max(std::abs(Q(j, i)), maxq);
@@ -4025,8 +2586,8 @@
   cvecfuncT camo2 = zero_functions<double_complex, 3>(world, param.nalpha());
   cvecfuncT cbmo2 = zero_functions<double_complex, 3>(world, param.nbeta());
   for (int iorb = 0; iorb < param.nalpha(); iorb++) {
-    //        if (world.rank()) printf("Apply free-particle Green's function to
-    //        alpha orbital %d\n", iorb);
+    //        if (world.rank()) printf("Apply free-particle Green's function
+    //        to alpha orbital %d\n", iorb);
     camo2[iorb] = APPLY(G, camo[iorb]);
     camo2[iorb].truncate(thresh);
   }
@@ -4088,7 +2649,6 @@
 }
 
 // For given protocol, solve the DFT/HF/response equations
-<<<<<<< HEAD
 void SCF::solve(World &world) {
   PROFILE_MEMBER_FUNC(SCF);
   functionT arho_old, brho_old;
@@ -4103,8 +2663,8 @@
   bool do_this_iter = true;
   bool converged = false;
 
-  // Shrink subspace until stop localizing/canonicalizing--- probably not a good
-  // idea int maxsub_save = param.maxsub; param.maxsub = 2;
+  // Shrink subspace until stop localizing/canonicalizing--- probably not a
+  // good idea int maxsub_save = param.maxsub; param.maxsub = 2;
 
   for (int iter = 0; iter < param.maxiter(); ++iter) {
     if (world.rank() == 0 and (param.print_level() > 1))
@@ -4247,7 +2807,8 @@
       if (!param.spin_restricted() && param.nbeta() != 0) {
         U = diag_fock_matrix(world, fockb, bmo, Vpsib, beps, bocc,
                              FunctionDefaults<3>::get_thresh());
-        // rotate_subspace(world, U, subspace, amo.size(), bmo.size(),trantol);
+        // rotate_subspace(world, U, subspace, amo.size(),
+        // bmo.size(),trantol);
       }
     }
 
@@ -4641,9 +3202,9 @@
   // double trantol = vtol / std::min(30.0, double(ax.size()));
   // normalize(world, ax_new);
   // normalize(world, ay_new);
-  // ax_new = transform(world, ax_new, Q3(matrix_inner(world, ax_new, ax_new)),
-  // trantol, true); ay_new = transform(world, ay_new, Q3(matrix_inner(world,
-  // ay_new, ay_new)), trantol, true);
+  // ax_new = transform(world, ax_new, Q3(matrix_inner(world, ax_new,
+  // ax_new)), trantol, true); ay_new = transform(world, ay_new,
+  // Q3(matrix_inner(world, ay_new, ay_new)), trantol, true);
   truncate(world, ax_new);
   truncate(world, ay_new);
   // normalize(world, ax_new);
@@ -4871,792 +3432,6 @@
   }
   dKmo.truncate();
   return dKmo;
-=======
-void SCF::solve(World & world) {
-	PROFILE_MEMBER_FUNC(SCF);
-	functionT arho_old, brho_old;
-	const double dconv = std::max(FunctionDefaults < 3 > ::get_thresh(),
-			param.dconv());
-	const double trantol = vtol / std::min(30.0, double(amo.size()));
-	const double tolloc = 1e-6; // was std::min(1e-6,0.01*dconv) but now trying to avoid unnecessary change
-	double update_residual = 0.0, bsh_residual = 0.0;
-	subspaceT subspace;
-	tensorT Q;
-	bool do_this_iter = true;
-	bool converged = false;
-
-	// Shrink subspace until stop localizing/canonicalizing--- probably not a good idea
-	// int maxsub_save = param.maxsub;
-	// param.maxsub = 2;
-
-	for (int iter = 0; iter < param.maxiter(); ++iter) {
-		if (world.rank() == 0 and (param.print_level()>1))
-			printf("\nIteration %d at time %.1fs\n\n", iter, wall_time());
-
-		// if (iter > 0 && update_residual < 0.1) {
-		//     //do_this_iter = false;
-		//     param.maxsub = maxsub_save;
-		// }
-
-		if (param.do_localize() && do_this_iter) {
-			distmatT dUT;
-			if (param.localize_pm()) {
-				dUT = localize_PM(world, amo, aset, tolloc, 0.1, iter == 0, false);
-			}
-			else if (param.localize_method()=="new") {
-				dUT = localize_new(world, amo, aset, tolloc, 0.1, iter == 0, false);
-			}
-			else if (param.localize_method()=="boys") {
-				dUT = localize_boys(world, amo, aset, tolloc, 0.1, iter == 0, false);
-			}
-			else
-				throw "localization confusion";
-
-			dUT.data().screen(trantol);
-			START_TIMER(world);
-			amo = transform(world, amo, dUT);
-			truncate(world, amo);
-			normalize(world, amo);
-			if (!param.spin_restricted() && param.nbeta() != 0) {
-				if (param.localize_pm()) {
-					dUT = localize_PM(world, bmo, bset, tolloc, 0.1, iter == 0, false);
-				}
-				else if (param.localize_method()=="new") {
-					dUT = localize_new(world, bmo, bset, tolloc, 0.1, iter == 0, false);
-				}
-				else {
-					dUT = localize_boys(world, bmo, bset, tolloc, 0.1, iter == 0, false);
-				}
-
-				START_TIMER(world);
-				dUT.data().screen(trantol);
-				bmo = transform(world, bmo, dUT);
-				truncate(world, bmo);
-				normalize(world, bmo);
-				END_TIMER(world, "Rotate subspace");
-			}
-		}
-
-		START_TIMER(world);
-		functionT arho = make_density(world, aocc, amo), brho;
-
-		if (param.nbeta()) {
-			if (param.spin_restricted()) {
-				brho = arho;
-			} else {
-				brho = make_density(world, bocc, bmo);
-			}
-		} else {
-			brho = functionT(world); // zero
-		}
-		END_TIMER(world, "Make densities");
-		print_meminfo(world.rank(), "Make densities");
-
-		if (iter < 2 || (iter % 10) == 0) {
-			START_TIMER(world);
-			loadbal(world, arho, brho, arho_old, brho_old, subspace);
-			END_TIMER(world, "Load balancing");
-			print_meminfo(world.rank(), "Load balancing");
-		}
-		double da = 0.0, db = 0.0;
-		if (iter > 0) {
-			da = (arho - arho_old).norm2();
-			db = (brho - brho_old).norm2();
-			if (world.rank() == 0 and (param.print_level()>2))
-				print("delta rho", da, db, "residuals", bsh_residual,
-						update_residual);
-
-		}
-
-		START_TIMER(world);
-		arho_old = arho;
-		brho_old = brho;
-		functionT rho = arho + brho;
-		rho.truncate();
-
-		real_function_3d vnuc;
-		if (param.psp_calc()){
-			vnuc = gthpseudopotential->vlocalpot();}
-		else if (param.pure_ae()){
-			vnuc = potentialmanager->vnuclear();}
-		else {
-			vnuc = potentialmanager->vnuclear();
-			vnuc = vnuc + gthpseudopotential->vlocalpot();}
-		double enuclear = inner(rho, vnuc);
-		END_TIMER(world, "Nuclear energy");
-
-		START_TIMER(world);
-		functionT vcoul = apply(*coulop, rho);
-		functionT vlocal;
-		END_TIMER(world, "Coulomb");
-		print_meminfo(world.rank(), "Coulomb");
-
-		double ecoulomb = 0.5 * inner(rho, vcoul);
-		rho.clear(false);
-		vlocal = vcoul + vnuc;
-
-		// compute the contribution of the solvent to the local potential
-		double epcm=0.0;
-		if (param.pcm_data() != "none") {
-			START_TIMER(world);
-			functionT vpcm=pcm.compute_pcm_potential(vcoul);
-			vlocal+=vpcm;
-			epcm=pcm.compute_pcm_energy();
-			END_TIMER(world, "PCM");
-			print_meminfo(world.rank(), "PCM");
-		}
-
-		vcoul.clear(false);
-		vlocal.truncate();
-		double exca = 0.0, excb = 0.0;
-
-		double enla = 0.0, enlb = 0.0;
-		vecfuncT Vpsia = apply_potential(world, aocc, amo, vlocal, exca, enla, 0);
-		vecfuncT Vpsib;
-		if (!param.spin_restricted() && param.nbeta()) {
-			Vpsib = apply_potential(world, bocc, bmo, vlocal, excb, enlb, 1);
-		}
-		else if (param.nbeta() != 0) {
-			enlb = enla;
-		}
-
-		double ekina = 0.0, ekinb = 0.0;
-		tensorT focka = make_fock_matrix(world, amo, Vpsia, aocc, ekina);
-		tensorT fockb = focka;
-
-		if (!param.spin_restricted() && param.nbeta() != 0)
-			fockb = make_fock_matrix(world, bmo, Vpsib, bocc, ekinb);
-		else if (param.nbeta() != 0) {
-			ekinb = ekina;
-		}
-
-		if (!param.do_localize() && do_this_iter) {
-			tensorT U = diag_fock_matrix(world, focka, amo, Vpsia, aeps, aocc,
-					FunctionDefaults < 3 > ::get_thresh());
-			//rotate_subspace(world, U, subspace, 0, amo.size(), trantol); ??
-					if (!param.spin_restricted() && param.nbeta() != 0) {
-						U = diag_fock_matrix(world, fockb, bmo, Vpsib, beps, bocc,
-								FunctionDefaults < 3 > ::get_thresh());
-						//rotate_subspace(world, U, subspace, amo.size(), bmo.size(),trantol);
-					}
-		}
-
-		double enrep = molecule.nuclear_repulsion_energy();
-		double ekinetic = ekina + ekinb;
-		double enonlocal = enla + enlb;
-		double exc = exca + excb;
-		double etot = ekinetic + enuclear + ecoulomb + exc + enrep + enonlocal + epcm;
-		current_energy = etot;
-		//esol = etot;
-
-		if (world.rank() == 0  and (param.print_level()>1)) {
-			//lots of dps for testing Exc stuff
-			/*printf("\n              kinetic %32.24f\n", ekinetic);
-                printf("         nonlocal psp %32.24f\n", enonlocal);
-                printf("   nuclear attraction %32.24f\n", enuclear);
-                printf("              coulomb %32.24f\n", ecoulomb);
-                printf(" exchange-correlation %32.24f\n", exc);
-                printf("    nuclear-repulsion %32.24f\n", enrep);
-                printf("                total %32.24f\n\n", etot);*/
-
-			printf("\n              kinetic %16.8f\n", ekinetic);
-			printf("         nonlocal psp %16.8f\n", enonlocal);
-			printf("   nuclear attraction %16.8f\n", enuclear);
-			printf("              coulomb %16.8f\n", ecoulomb);
-			printf("                  PCM %16.8f\n", epcm);
-			printf(" exchange-correlation %16.8f\n", exc);
-			printf("    nuclear-repulsion %16.8f\n", enrep);
-			printf("                total %16.8f\n\n", etot);
-		}
-
-		if (iter > 0) {
-			//print("##convergence criteria: density delta=", da < dconv * molecule.natom() && db < dconv * molecule.natom(), ", bsh_residual=", (param.conv_only_dens || bsh_residual < 5.0*dconv));
-			if (da < dconv * std::max(size_t(5),molecule.natom()) && db < dconv * std::max(size_t(5),molecule.natom())
-			&& (param.get<bool>("conv_only_dens") || bsh_residual < 5.0 * dconv)) converged=true;
-			// previous conv was too tight for small systems
-			// if (da < dconv * molecule.natom() && db < dconv * molecule.natom()
-			//     && (param.conv_only_dens || bsh_residual < 5.0 * dconv)) converged=true;
-
-			// do diagonalization etc if this is the last iteration, even if the calculation didn't converge
-			if (converged || iter==param.maxiter()-1) {
-				if (world.rank() == 0 && converged and (param.print_level()>1)) {
-					print("\nConverged!\n");
-				}
-
-				// Diagonalize to get the eigenvalues and if desired the final eigenvectors
-				tensorT U;
-				START_TIMER(world);
-				tensorT overlap = matrix_inner(world, amo, amo, true);
-				END_TIMER(world, "Overlap");
-
-				START_TIMER(world);
-				sygvp(world, focka, overlap, 1, U, aeps);
-				END_TIMER(world, "focka eigen sol");
-
-				if (!param.do_localize()) {
-					START_TIMER(world);
-					amo = transform(world, amo, U, trantol, true);
-					truncate(world, amo);
-					normalize(world, amo);
-					END_TIMER(world, "Transform MOs");
-				}
-				if (param.nbeta() != 0 && !param.spin_restricted()) {
-
-					START_TIMER(world);
-					overlap = matrix_inner(world, bmo, bmo, true);
-					END_TIMER(world, "Overlap");
-
-					START_TIMER(world);
-					sygvp(world, fockb, overlap, 1, U, beps);
-					END_TIMER(world, "fockb eigen sol");
-
-					if (!param.do_localize()) {
-						START_TIMER(world);
-						bmo = transform(world, bmo, U, trantol, true);
-						truncate(world, bmo);
-						normalize(world, bmo);
-						END_TIMER(world, "Transform MOs");
-					}
-				}
-
-				if (world.rank() == 0 and (param.print_level()>1)) {
-					print(" ");
-					print("alpha eigenvalues");
-					print (aeps);
-					if (param.nbeta() != 0 && !param.spin_restricted()) {
-						print("beta eigenvalues");
-						print (beps);
-					}
-
-
-					// write eigenvalues etc to a file at the same time for plotting DOS etc.
-					FILE *f=0;
-					if (param.nbeta() != 0 && !param.spin_restricted()) {
-						f = fopen("energies_alpha.dat", "w");}
-					else{
-						f = fopen("energies.dat", "w");}
-
-					long nmo = amo.size();
-					fprintf(f, "# %8li\n", nmo);
-					for (long i = 0; i < nmo; ++i) {
-						fprintf(f, "%13.8f\n", aeps(i));
-					}
-					fclose(f);
-
-					if (param.nbeta() != 0 && !param.spin_restricted()) {
-						long nmo = bmo.size();
-						FILE *f=0;
-						f = fopen("energies_beta.dat", "w");
-
-						fprintf(f, "# %8li\n", nmo);
-						for (long i = 0; i < nmo; ++i) {
-							fprintf(f, "%13.8f\t", beps(i));
-						}
-						fclose(f);
-					}
-
-				}
-
-				if (param.do_localize()) {
-					// Restore the diagonal elements for the analysis
-					for (unsigned int i = 0; i < amo.size(); ++i)
-						aeps[i] = focka(i, i);
-					if (param.nbeta() != 0 && !param.spin_restricted())
-						for (unsigned int i = 0; i < bmo.size(); ++i)
-							beps[i] = fockb(i, i);
-				}
-
-				break;
-			}
-
-		}
-
-		update_subspace(world, Vpsia, Vpsib, focka, fockb, subspace, Q,
-				bsh_residual, update_residual);
-
-	}
-
-	// compute the dipole moment
-	functionT rho = make_density(world, aocc, amo);
-	if (!param.spin_restricted()) {
-		if (param.nbeta())
-			rho += make_density(world, bocc, bmo);
-	} else {
-		rho.scale(2.0);
-	}
-	dipole(world,rho);
-
-	if (world.rank() == 0 and (param.print_level()>1)) {
-		if (param.do_localize())
-			print(
-					"Orbitals are localized - energies are diagonal Fock matrix elements\n");
-		else
-			print("Orbitals are eigenvectors - energies are eigenvalues\n");
-		if (param.nwfile() == "none") print("Analysis of alpha MO vectors");
-	}
-
-     if (param.nwfile() == "none") {
-	     analyze_vectors(world, amo, aocc, aeps);
-	     if (param.nbeta() != 0 && !param.spin_restricted()) {
-	     	if (world.rank() == 0 and (param.print_level()>1))
-	     		print("Analysis of beta MO vectors");
-
-	     	analyze_vectors(world, bmo, bocc, beps);
-	     }
-     }
-
-	if (param.get<bool>("print_dipole_matels")) {
-		dipole_matrix_elements(world, amo, aocc, aeps, 0);
-		if (param.nbeta() != 0 && !param.spin_restricted()) {
-			dipole_matrix_elements(world, bmo, bocc, beps, 1);
-		}
-	}
-}        // end solve function
-
-
-//vama polarizability
-void SCF::update_response_subspace(World & world,
-		vecfuncT & ax, vecfuncT & ay,
-		vecfuncT & bx, vecfuncT & by,
-		vecfuncT & rax, vecfuncT & ray,
-		vecfuncT & rbx, vecfuncT & rby,
-		subspaceT & subspace, tensorT & Q, double & update_residual)
-{
-	vecfuncT vm = ax;
-	vm.insert(vm.end(), ay.begin(), ay.end());
-
-	vecfuncT rm = rax;
-	rm.insert(rm.end(), ray.begin(), ray.end());
-
-	if(param.nbeta() != 0 && !param.spin_restricted()){
-		vm.insert(vm.end(), bx.begin(), bx.end());
-		vm.insert(vm.end(), by.begin(), by.end());
-		rm.insert(rm.end(), rbx.begin(), rbx.end());
-		rm.insert(rm.end(), rby.begin(), rby.end());
-	}
-
-	compress(world, vm, false);
-	compress(world, rm, false);
-	world.gop.fence();
-	subspace.push_back(pairvecfuncT(vm, rm));
-	int m = subspace.size();
-	tensorT ms(m);
-	tensorT sm(m);
-	for(int s = 0;s < m;++s){
-		const vecfuncT & vs = subspace[s].first;
-		const vecfuncT & rs = subspace[s].second;
-		for(unsigned int i = 0;i < vm.size();++i){
-			ms[s] += vm[i].inner_local(rs[i]);
-			sm[s] += vs[i].inner_local(rm[i]);
-		}
-	}
-
-	world.gop.sum(ms.ptr(), m);
-	world.gop.sum(sm.ptr(), m);
-	tensorT newQ(m, m);
-	if(m > 1)
-		newQ(Slice(0, -2), Slice(0, -2)) = Q;
-
-	newQ(m - 1, _) = ms;
-	newQ(_, m - 1) = sm;
-	Q = newQ;
-	//if (world.rank() == 0) { print("kain Q"); print(Q); }
-	tensorT c;
-	if(world.rank() == 0){
-		double rcond = 1e-12;
-		while(1){
-			c = KAIN(Q, rcond);
-			//if (world.rank() == 0) print("kain c:", c);
-			if(std::abs(c[m - 1]) < 3.0){
-				break;
-			} else if(rcond < 0.01){
-				if (param.print_level()>3) print("Increasing subspace singular value threshold ", c[m - 1], rcond);
-				rcond *= 100;
-			} else {
-				if(param.print_level()>3) print("Forcing full step due to subspace malfunction");
-				c = 0.0;
-				c[m - 1] = 1.0;
-				break;
-			}
-		}
-	}
-
-	world.gop.broadcast_serializable(c, 0);
-	if(world.rank() == 0  and (param.print_level()>3)){
-		print("Response Subspace solution", c);
-	}
-	START_TIMER(world);
-	vecfuncT ax_new = zero_functions_compressed<double,3>(world, ax.size());
-	vecfuncT ay_new = zero_functions_compressed<double,3>(world, ay.size());
-	vecfuncT bx_new = zero_functions_compressed<double,3>(world, bx.size());
-	vecfuncT by_new = zero_functions_compressed<double,3>(world, by.size());
-
-	for(unsigned int m = 0;m < subspace.size();++m){
-		const vecfuncT & vm = subspace[m].first;
-		const vecfuncT & rm = subspace[m].second;
-		const vecfuncT vmax(vm.begin(), vm.begin() + ax.size());
-		const vecfuncT rmax(rm.begin(), rm.begin() + rax.size());
-		const vecfuncT vmay(vm.begin() + ax.size(), vm.begin() + ax.size() + ay.size());
-		const vecfuncT rmay(rm.begin() + rax.size(), rm.begin() + rax.size() + ray.size());
-		gaxpy(world, 1.0, ax_new, c(m), vmax, false);
-		gaxpy(world, 1.0, ax_new, -c(m), rmax, false);
-		gaxpy(world, 1.0, ay_new, c(m), vmay, false);
-		gaxpy(world, 1.0, ay_new, -c(m), rmay, false);
-		//if(param.nbeta != 0 && !param.spin_restricted){
-			const vecfuncT vmbx(vm.end() - by.size() - bx.size(), vm.end() - by.size());
-			const vecfuncT rmbx(rm.end() - rby.size() - rbx.size(), rm.end() - rby.size());
-			const vecfuncT vmby(vm.end() - by.size(), vm.end());
-			const vecfuncT rmby(rm.end() - rby.size(), rm.end());
-			gaxpy(world, 1.0, bx_new, c(m), vmbx, false);
-			gaxpy(world, 1.0, bx_new, -c(m), rmbx, false);
-			gaxpy(world, 1.0, by_new, c(m), vmby, false);
-			gaxpy(world, 1.0, by_new, -c(m), rmby, false);
-			//}
-}
-	world.gop.fence();
-	END_TIMER(world, "Subspace transform");
-	if(param.maxsub() <= 1){
-		subspace.clear();
-	} else if(subspace.size() == size_t(param.maxsub())){
-		subspace.erase(subspace.begin());
-		Q = Q(Slice(1, -1), Slice(1, -1));
-	}
-
-	std::vector<double> axnorm = norm2s(world, sub(world, ax, ax_new));
-	std::vector<double> aynorm = norm2s(world, sub(world, ay, ay_new));
-	std::vector<double> bxnorm = norm2s(world, sub(world, bx, bx_new));
-	std::vector<double> bynorm = norm2s(world, sub(world, by, by_new));
-	int nres = 0;
-	for(unsigned int i = 0;i < ax.size();++i){
-		if(axnorm[i] > param.maxrotn()){
-			double s = param.maxrotn() / axnorm[i];
-			++nres;
-			if(world.rank() == 0  and (param.print_level()>3)){
-				if(nres == 1)
-					printf("  restricting step for alpha orbitals:");
-
-				printf(" %d", i);
-			}
-			ax_new[i].gaxpy(s, ax[i], 1.0 - s, false);
-		}
-
-	}
-	if(nres > 0 && world.rank() == 0  and (param.print_level()>3))
-		printf("\n");
-
-	nres = 0;
-	for(unsigned int i = 0;i < ay.size();++i){
-		if(aynorm[i] > param.maxrotn()){
-			double s = param.maxrotn() / aynorm[i];
-			++nres;
-			if(world.rank() == 0  and (param.print_level()>3)){
-				if(nres == 1)
-					printf("  restricting step for alpha orbitals:");
-
-				printf(" %d", i);
-			}
-			ay_new[i].gaxpy(s, ay[i], 1.0 - s, false);
-		}
-
-	}
-	if(nres > 0 && world.rank() == 0  and (param.print_level()>3))
-		printf("\n");
-
-	//if(param.nbeta != 0 && !param.spin_restricted){
-	nres = 0;
-	for(unsigned int i = 0;i < bx.size();++i){
-		if(bxnorm[i] > param.maxrotn()){
-			double s = param.maxrotn() / bxnorm[i];
-			++nres;
-			if(world.rank() == 0  and (param.print_level()>3)){
-				if(nres == 1)
-					printf("  restricting step for  beta orbitals:");
-
-				printf(" %d", i);
-			}
-			bx_new[i].gaxpy(s, bx[i], 1.0 - s, false);
-		}
-
-	}
-	if(nres > 0 && world.rank() == 0  and (param.print_level()>3))
-		printf("\n");
-
-	nres = 0;
-	for(unsigned int i = 0;i < by.size();++i){
-		if(bynorm[i] > param.maxrotn()){
-			double s = param.maxrotn() / bynorm[i];
-			++nres;
-			if(world.rank() == 0  and (param.print_level()>3)){
-				if(nres == 1)
-					printf("  restricting step for  beta orbitals:");
-
-				printf(" %d", i);
-			}
-			by_new[i].gaxpy(s, by[i], 1.0 - s, false);
-		}
-
-	}
-	if(nres > 0 && world.rank() == 0  and (param.print_level()>3))
-		printf("\n");
-	//}
-
-	world.gop.fence();
-	double rms, maxval_x, maxval_y, maxval_b;
-	vector_stats(axnorm, rms, maxval_x);
-	vector_stats(aynorm, rms, maxval_y);
-
-	update_residual = std::max(maxval_x, maxval_y);
-
-	if(bxnorm.size()){
-		vector_stats(bxnorm, rms, maxval_x);
-		vector_stats(bynorm, rms, maxval_y);
-
-		maxval_b = std::max(maxval_x, maxval_y);
-		update_residual = std::max(update_residual, maxval_b);
-	}
-	//START_TIMER(world);
-	//double trantol = vtol / std::min(30.0, double(ax.size()));
-	//normalize(world, ax_new);
-	//normalize(world, ay_new);
-	//ax_new = transform(world, ax_new, Q3(matrix_inner(world, ax_new, ax_new)), trantol, true);
-	//ay_new = transform(world, ay_new, Q3(matrix_inner(world, ay_new, ay_new)), trantol, true);
-	truncate(world, ax_new);
-	truncate(world, ay_new);
-	//normalize(world, ax_new);
-	//normalize(world, ay_new);
-	if(param.nbeta() != 0  && !param.spin_restricted()){
-		//normalize(world, bx_new);
-		//normalize(world, by_new);
-		//bx_new = transform(world, bx_new, Q3(matrix_inner(world, bx_new, bx_new)), trantol, true);
-		//by_new = transform(world, by_new, Q3(matrix_inner(world, by_new, by_new)), trantol, true);
-		truncate(world, bx_new);
-		truncate(world, by_new);
-		//normalize(world, bx_new);
-		//normalize(world, by_new);
-	}
-	//END_TIMER(world, "Orthonormalize");
-	ax = ax_new;
-	ay = ay_new;
-	bx = bx_new;
-	by = by_new;
-}
-
-vecfuncT SCF::apply_potential_response(World & world, const vecfuncT & dmo,
-		const XCOperator& xcop,  const functionT & vlocal, int ispin)
-{
-	functionT vloc = copy(vlocal);
-
-	if (xc.is_dft() && !(xc.hf_exchange_coefficient()==1.0)) {
-		START_TIMER(world);
-
-		//            XCOperator xcoperator(world,this,ispin);
-		//            if (ispin==0) exc=xcoperator.compute_xc_energy();
-		xcop.set_ispin(ispin);
-		vloc += xcop.make_xc_potential();
-
-		// TODO: fbischoff thinks this is double-counting the gga potential part
-		//
-		//#ifdef MADNESS_HAS_LIBXC
-		//            if (xc.is_gga() ) {
-		//
-		//                functionT vsigaa = xcoperator.make_xc_potential();
-		//                functionT vsigab;
-		//                if (xc.is_spin_polarized() && param.nbeta != 0)// V_ab
-		//                    vsigab = xcoperator.make_xc_potential();
-		//
-		//                for (int axis=0; axis<3; axis++) {
-		//                    functionT gradn = delrho[axis + 3*ispin];
-		//                    functionT ddel = vsigaa*gradn;
-		//                    if (xc.is_spin_polarized() && param.nbeta != 0) {
-		//                        functionT vsab = vsigab*delrho[axis + 3*(1-ispin)];
-		//                        ddel = ddel + vsab;
-		//                    }
-		//                    ddel.scale(xc.is_spin_polarized() ? 2.0 : 4.0);
-		//                    Derivative<double,3> D = free_space_derivative<double,3>(world, axis);
-		//                    functionT vxc2=D(ddel);
-		//                    vloc = vloc - vxc2;//.truncate();
-		//                }
-		//            }
-		//#endif
-		END_TIMER(world, "DFT potential");
-	}
-
-
-
-	START_TIMER(world);
-	vecfuncT Vdmo = mul_sparse(world, vloc, dmo, vtol);
-	END_TIMER(world, "V*dmo");
-	print_meminfo(world.rank(), "V*dmo");
-	if(xc.hf_exchange_coefficient()){
-		START_TIMER(world);
-		vecfuncT Kdmo;
-		Exchange<double,3> K=Exchange<double,3>(world,this,ispin).small_memory(false).same(false);
-		if(ispin == 0)
-			Kdmo=K(amo);
-		if(ispin == 1)
-			Kdmo=K(bmo);
-		//tensorT excv = inner(world, Kdmo, dmo);
-		//double exchf = 0.0;
-		//for(unsigned long i = 0;i < dmo.size();++i){
-		//    exchf -= 0.5 * excv[i] * occ[i];
-		//}
-		//if (!xc.is_spin_polarized()) exchf *= 2.0;
-		gaxpy(world, 1.0, Vdmo, -xc.hf_exchange_coefficient(), Kdmo);
-		Kdmo.clear();
-		END_TIMER(world, "HF exchange");
-		//exc = exchf* xc.hf_exchange_coefficient() + exc;
-	}
-	if (param.pure_ae())
-		potentialmanager->apply_nonlocal_potential(world, amo, Vdmo);
-
-	truncate(world, Vdmo);
-
-	print_meminfo(world.rank(), "Truncate Vdmo");
-	world.gop.fence();
-	return Vdmo;
-}
-
-void SCF::this_axis(World & world, int axis)
-{
-	print("\n");
-	if (world.rank() == 0) {
-		if(axis == 0)
-			print(" AXIS of frequency = x");
-
-		else if(axis == 1)
-			print(" AXIS of frequency = y");
-
-		else if(axis == 2)
-			print(" AXIS of frequency = z");
-	}
-}
-
-vecfuncT SCF::calc_dipole_mo(World & world,  vecfuncT & mo, const int axis)
-{
-	//START_TIMER(world);
-
-	vecfuncT dipolemo = zero_functions<double,3>(world, mo.size());
-
-	std::vector<int> f(3, 0);
-	f[axis] = true;
-	//print("f = ", f[0]," ",  f[1], " ", f[2]);
-	functionT dipolefunc = factoryT(world).functor(functorT(new MomentFunctor(f)));
-	reconstruct(world, mo);
-
-	// dipolefunc * mo[iter]
-	for(size_t p=0; p<mo.size(); ++p)
-		dipolemo[p] =  mul_sparse(dipolefunc, mo[p],false);
-	world.gop.fence(); // Must fence here
-
-	//END_TIMER(world, "Make perturbation");
-	print_meminfo(world.rank(), "Make perturbation");
-
-	truncate(world, dipolemo);
-	return dipolemo;
-}
-
-void SCF::calc_freq(World & world, double & omega, tensorT & ak, tensorT & bk, int sign)
-{
-
-	for(int i=0; i<param.nalpha(); ++i){
-		ak[i] = sqrt(-2.0 * (aeps[i] + sign * omega));
-		if (world.rank() == 0)
-			print(" kxy(alpha) [", i, "] : sqrt(-2 * (eps +/- omega)) = ", ak[i]);
-	}
-	if(!param.spin_restricted() && param.nbeta() != 0) {
-		for(int i=0; i<param.nbeta(); ++i){
-			bk[i] = sqrt(-2.0 * (beps[i] + sign * omega));
-			if (world.rank() == 0)
-				if (world.rank() == 0)
-					print(" kxy(beta) [", i, "]: sqrt(-2 * (eps +/- omega)) = ", bk[i]);
-		}
-	}
-}
-
-void SCF::make_BSHOperatorPtr(World & world, tensorT & ak, tensorT & bk,
-		std::vector<poperatorT> & aop, std::vector<poperatorT> & bop)
-{
-	//START_TIMER(world);
-	double tol = FunctionDefaults < 3 > ::get_thresh();
-
-	for(int i=0; i<param.nalpha(); ++i) {
-		// thresh tol : 1e-6
-		aop[i] = poperatorT(BSHOperatorPtr3D(world, ak[i], param.lo() , tol));
-	}
-	if(!param.spin_restricted() && param.nbeta() != 0) {
-		for(int i=0; i<param.nbeta(); ++i) {
-			bop[i] = poperatorT(BSHOperatorPtr3D(world, bk[i], param.lo(), tol));
-		}
-	}
-	//END_TIMER(world, "Make BSHOp");
-	print_meminfo(world.rank(), "Make BSHOp");
-}
-
-functionT SCF::make_density_ground(World & world, functionT & arho, functionT & brho)
-{
-
-	//START_TIMER(world);
-
-	functionT rho = factoryT(world);
-
-	arho = make_density(world, aocc, amo);
-	if (!param.spin_restricted()) {
-		brho = make_density(world, bocc, bmo);
-	}
-	else {
-		brho = arho;
-	}
-
-	rho = arho + brho;
-	rho.truncate();
-
-	//END_TIMER(world, "Make densities");
-	print_meminfo(world.rank(), "Make densities");
-
-	return rho;
-}
-
-functionT SCF::make_derivative_density(World & world, const vecfuncT & mo,
-		const tensorT & occ ,
-		const vecfuncT & x, const vecfuncT & y)
-{
-	functionT drho = factoryT(world);
-	drho.compress();
-	for(size_t i=0; i<mo.size(); ++i) {
-		functionT rhoi = mo[i] * x[i] + mo[i] * y[i];
-		rhoi.compress();
-		if(occ[i])
-			drho.gaxpy(1.0, rhoi, occ[i], false);
-		// drho += (mo[i] * x[i]) + (mo[i] * y[i]);
-	}
-	world.gop.fence();
-	//drho.truncate();
-	return drho;
-}
-
-
-functionT SCF::calc_exchange_function(World & world,  const int & p,
-		const vecfuncT & dmo1,  const vecfuncT & dmo2,
-		const vecfuncT & mo, int & spin)
-{
-
-	functionT dKmo = factoryT(world);
-	reconstruct(world, mo);
-	reconstruct(world, dmo1);
-	reconstruct(world, dmo2);
-
-	functionT k1 = factoryT(world);
-	functionT k2 = factoryT(world);
-	for(size_t i=0; i<mo.size(); ++i) {
-		k1 = apply(*coulop, ( mo[i] * mo[p] )) * dmo1[i];
-		k2 = apply(*coulop, ( mo[p] * dmo2[i] )) * mo[i];
-		dKmo = dKmo - (k1 + k2);
-		k1.clear(false);
-		k2.clear(false);
-	}
-	dKmo.truncate();
-	return dKmo;
->>>>>>> b817f81b
 }
 
 /// param[in]   drho    the perturbed density
@@ -5877,9 +3652,11 @@
 /// bool response;                    // response function calculation
 /// double response_freq;             // Frequency for calculation response
 /// function std::vector<bool> response_axis;  // Calculation protocol bool
-/// nonrotate;                   // If true do not molcule orient double rconv;
-/// // Response convergence double efield;                    // eps for finite
-/// field double efield_axis;               // eps for finite field axis
+/// nonrotate;                   // If true do not molcule orient double
+/// rconv;
+/// // Response convergence double efield;                    // eps for
+/// finite field double efield_axis;               // eps for finite field
+/// axis
 
 void SCF::polarizability(World &world) {
   if (world.rank() == 0) {

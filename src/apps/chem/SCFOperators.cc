--- conflicted
+++ resolved
@@ -394,102 +394,6 @@
 }
 
 /// custom ctor with information about the XC functional
-<<<<<<< HEAD
-XCOperator::XCOperator(World& world, std::string xc_data,
-                       const bool spin_polarized, const real_function_3d& arho,
-                       const real_function_3d& brho, std::string deriv)
-    : world(world),
-      nbeta(0),
-      ispin(0),
-      extra_truncation(FunctionDefaults<3>::get_thresh() * 0.01),
-      dft_deriv(deriv) {
-  nbeta = (brho.norm2() > 0.0);  // does this make sense?
-
-  xc = std::shared_ptr<XCfunctional>(new XCfunctional());
-  xc->initialize(xc_data, spin_polarized, world);
-
-  xc_args = prep_xc_args(arho, brho);
-}
-
-XCOperator::XCOperator(World& world, const SCF* calc, int ispin,
-                       std::string deriv)
-    : world(world),
-      ispin(ispin),
-      extra_truncation(FunctionDefaults<3>::get_thresh() * 0.01),
-      dft_deriv(deriv) {
-  xc = std::shared_ptr<XCfunctional>(new XCfunctional());
-  xc->initialize(calc->param.xc(), !calc->param.spin_restricted(), world);
-  nbeta = calc->param.nbeta();
-  const bool have_beta = xc->is_spin_polarized() && nbeta != 0;
-
-  // compute the alpha and beta densities
-  real_function_3d arho, brho;
-  arho = calc->make_density(world, calc->aocc, calc->amo);
-  if (have_beta) {
-    brho = calc->make_density(world, calc->bocc, calc->bmo);
-  } else {
-    brho = arho;
-  }
-  xc_args = prep_xc_args(arho, brho);
-}
-
-XCOperator::XCOperator(World& world, const Nemo* nemo, int ispin)
-    : world(world),
-      ispin(ispin),
-      extra_truncation(FunctionDefaults<3>::get_thresh() * 0.01) {
-  xc = std::shared_ptr<XCfunctional>(new XCfunctional());
-  xc->initialize(nemo->get_calc()->param.xc(),
-                 !nemo->get_calc()->param.spin_restricted(), world);
-
-  ncf = nemo->ncf;
-
-  nbeta = nemo->get_calc()->param.nbeta();
-  const bool have_beta = xc->is_spin_polarized() && nbeta != 0;
-
-  // compute the alpha and beta densities
-  real_function_3d arho, brho;
-  real_function_3d arhonemo =
-      nemo->make_density(nemo->get_calc()->aocc, nemo->get_calc()->amo);
-  arho = (arhonemo * nemo->R_square).truncate(extra_truncation);
-  if (have_beta) {
-    real_function_3d brhonemo =
-        nemo->make_density(nemo->get_calc()->bocc, nemo->get_calc()->bmo);
-    brho = (brhonemo * nemo->R_square).truncate(extra_truncation);
-  } else {
-    brho = arho;
-  }
-
-  xc_args = prep_xc_args(arho, brho);
-}
-
-XCOperator::XCOperator(World& world, const SCF* calc,
-                       const real_function_3d& arho,
-                       const real_function_3d& brho, int ispin,
-                       std::string deriv)
-    : world(world),
-      nbeta(calc->param.nbeta()),
-      ispin(ispin),
-      extra_truncation(FunctionDefaults<3>::get_thresh() * 0.01),
-      dft_deriv(deriv) {
-  xc = std::shared_ptr<XCfunctional>(new XCfunctional());
-  xc->initialize(calc->param.xc(), !calc->param.spin_restricted(), world);
-  xc_args = prep_xc_args(arho, brho);
-}
-
-XCOperator::XCOperator(World& world, const Nemo* nemo,
-                       const real_function_3d& arho,
-                       const real_function_3d& brho, int ispin)
-    : world(world),
-      nbeta(nemo->get_calc()->param.nbeta()),
-      ispin(ispin),
-      extra_truncation(0.01) {
-  xc = std::shared_ptr<XCfunctional>(new XCfunctional());
-  xc->initialize(nemo->get_calc()->param.xc(),
-                 not nemo->get_calc()->param.spin_restricted(), world);
-  ncf = nemo->ncf;
-
-  xc_args = prep_xc_args(arho, brho);
-=======
 XCOperator::XCOperator(World& world, std::string xc_data, const bool spin_polarized,
 		       const real_function_3d& arho, const real_function_3d& brho, std::string deriv)
   : world(world)
@@ -584,7 +488,6 @@
     ncf=nemo->ncf;
 
     xc_args=prep_xc_args(arho,brho);
->>>>>>> 74d4983d
 }
 
 template <typename T>

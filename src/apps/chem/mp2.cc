/*
 This file is part of MADNESS.

 Copyright (C) 2007,2010 Oak Ridge National Laboratory

 This program is free software; you can redistribute it and/or modify
 it under the terms of the GNU General Public License as published by
 the Free Software Foundation; either version 2 of the License, or
 (at your option) any later version.

 This program is distributed in the hope that it will be useful,
 but WITHOUT ANY WARRANTY; without even the implied warranty of
 MERCHANTABILITY or FITNESS FOR A PARTICULAR PURPOSE. See the
 GNU General Public License for more details.

 You should have received a copy of the GNU General Public License
 along with this program; if not, write to the Free Software
 Foundation, Inc., 59 Temple Place, Suite 330, Boston, MA 02111-1307 USA

 For more information please contact:

 Robert J. Harrison
 Oak Ridge National Laboratory
 One Bethel Valley Road
 P.O. Box 2008, MS-6367

 email: harrisonrj@ornl.gov
 tel:   865-241-3937
 fax:   865-572-0680

 $Id$
 */
/*!
 \file mp2.h
 \brief Solves molecular MP2 equations
 \defgroup Solves molecular MP2 equations
 \ingroup examples

 The source is
 <a href=http://code.google.com/p/m-a-d-n-e-s-s/source/browse/local/trunk/src/apps/examples/mp2.h>here</a>.


 */

#include <chem/mp2.h>
#include <madness/mra/mra.h>
#include <madness/mra/lbdeux.h>
#include <chem/SCF.h>
#include <madness/mra/nonlinsol.h>
#include <chem/projector.h>
#include <chem/correlationfactor.h>
#include <chem/nemo.h>

#include <iostream>

static const double dcut = 1.e-7;
static const double lo =  1.e-6;
static const double bsh_eps = 1.e-7;

using namespace madness;

namespace madness {

/// do some load-balancing

/// @param[in]	f		the function we want to distribute evenly
/// @param[in]	leaf	if true: weigh leaf nodes only; if false: weigh internal nodes only
void load_balance(const real_function_6d& f, const bool leaf) {
	LoadBalanceDeux<6> lb(f.world());
	if (leaf)
		lb.add_tree(f, LBCost(1.0, 0.1));
	else
		lb.add_tree(f, LBCost(0.001, 1.0));
	FunctionDefaults<6>::redistribute(f.world(), lb.load_balance(2.0, false));
}

/// ctor
MP2::MP2(World& world, const std::string& input) : world(world),
		param(world), corrfac(world), correlation_energy(0.0),
		coords_sum(-1.0), Q12(world), ttt(0.0), sss(0.0) {

	{
		std::shared_ptr<SCF> calc = std::shared_ptr<SCF>(
				new SCF(world, input.c_str()));

		// by default SCF sets the truncate_mode to 1
		FunctionDefaults<3>::set_truncate_mode(3);
		FunctionDefaults<6>::set_truncate_mode(3);

		// get parameters form input file for hf
		if (world.rank() == 0)
			print("accuracy from dft will be overriden by mp2 to 0.01*thresh");
		calc->set_protocol<6>(world, param.thresh());
		calc->param.econv = param.thresh() * 0.01;
		calc->set_protocol<3>(world, calc->param.econv);

		// override computed parameters if they are provided explicitly
		double eprec = calc->param.econv * 0.1;

		std::ifstream f(input.c_str());
		position_stream(f, "geometry");
		std::string s;
		while (std::getline(f, s)) {
			std::istringstream ss(s);
			std::string tag;
			ss >> tag;
			if (tag == "end")
				break;
			else if (tag == "eprec")
				ss >> eprec;
			else
				continue;
		}

		calc->molecule.set_eprec(eprec);
		if (world.rank() == 0) calc->molecule.print();

		hf = std::shared_ptr<HartreeFock>(new HartreeFock(world, calc));
		poisson = std::shared_ptr<real_convolution_3d>(
				CoulombOperatorPtr(world, 0.0001, calc->param.econv));

		// construct electronic correlation factor only, nuclear correlation
		// factor depends on the coordinates and must be reassigned for
		// for each geometric structure
		corrfac = CorrelationFactor(world, 1.0, dcut, calc->molecule);


	}



	// print some output for the user
	if (world.rank() == 0) {
		hf->get_calc().param.print(world);
		this->print_info(world);
		param.print("mp2","mp2_end");
	}

	// check the user input for consistency
	param.check_input(hf);

	// initialize the electron pairs and store restart info
	// or load previous restart information
	for (int i = param.freeze(); i < hf->nocc(); ++i) {
		for (int j = i; j < hf->nocc(); ++j) {
			pairs.insert(i,j,ElectronPair(i, j));
<<<<<<< HEAD
			if (param.get<bool>(Parameters::restart_))
=======
			if (param.restart())
>>>>>>> cdb23dfc
				pairs(i, j).load_pair(world);
		}
	}


}

/// return the molecular correlation energy energy (without the HF energy)
double MP2::value() {
	hf->value();		// make sure the reference is converged
	//std::cout << "\n\nTEST FILL TREE\n\n";
	//test_fill_tree();
	return value(hf->get_calc().molecule.get_all_coords());
}

/// return the molecular correlation energy as a function of the coordinates
double MP2::value(const Tensor<double>& x) {

	// fast return if the MP2 energy is already solved at this geometry
	double xsq = x.sumsq();
	if (xsq == coord_chksum())
		return correlation_energy;

	// nuclear correlation factor depends on the coordinates
	nuclear_corrfac = hf->nemo_calc.ncf;

	// make sure HF used the same geometry as we do
	coords_sum = xsq;
	MADNESS_CHECK(std::fabs(coord_chksum() - hf->coord_chksum()) < 1.e-14);

	// set all orbitals spaces
	// When a nuclear correlation factor is used the residual equations
	// are similarity transformed. Therefore the orbitals in the
	// projection operator must be set accordingly.
	if (nuclear_corrfac->type() == NuclearCorrelationFactor::None) {
		Q12.set_spaces(hf->get_calc().amo);
	} else {
		// only valid for closed shell
		MADNESS_CHECK(hf->get_calc().param.spin_restricted);
		const std::vector<real_function_3d>& nemos = hf->nemos();
		const std::vector<real_function_3d>& R2amo = hf->R2orbitals();
		Q12.set_spaces(R2amo, nemos, R2amo, nemos);
		if (world.rank() == 0) {
			print("set orbital spaces for the SO projector");
			print("Q12,R = (1-|nemo><nemo|R2) (1-|nemo><nemo|R2)");
		}
	}

	correlation_energy = 0.0;
	if (world.rank()==0) print("localize ",hf->get_calc().param.localize);

	// compute only one single pair
	if ((param.i() > -1) and (param.j() > -1)) {
		pairs(param.i(),param.j())=make_pair(param.i(),param.j());	// initialize
		solve_residual_equations(pairs(param.i(), param.j()), param.econv()*0.05,param.dconv());	// solve
		correlation_energy += pairs(param.i(), param.j()).e_singlet + pairs(param.i(), param.j()).e_triplet;

		return correlation_energy;
	}

	// DEBUG: INTEGRAL TEST
	for (int i = param.freeze(); i < hf->nocc(); ++i) {
		for (int j = i; j < hf->nocc(); ++j) {
			ElectronPair test = make_pair(i,j);
			if(world.rank()==0){
				std::cout << "\n-----------------------------------------\n";
				std::cout << "<" << i << j << "|gQf|" << i << j << "> =" << test.ij_gQf_ij << std::endl;
				std::cout << "<" << j << i << "|gQf|" << i << j << "> =" << test.ji_gQf_ij << std::endl;
			}
		}
	}
	// DEBUG END

	// compute the 0th order term and do some coarse pre-iterations
	for (int i = param.freeze(); i < hf->nocc(); ++i) {
		for (int j = i; j < hf->nocc(); ++j) {
			pairs(i,j)=make_pair(i,j);				// initialize
			solve_residual_equations(pairs(i,j),param.econv()*0.5,
					param.dconv());
			correlation_energy += pairs(i, j).e_singlet
					+ pairs(i, j).e_triplet;
		}
	}
	if (world.rank()==0) {
		printf("current decoupled mp2 energy %12.8f\n", correlation_energy);
	}

	correlation_energy=0.0;
	if (hf->get_calc().param.localize) {
		// solve the coupled MP1 equations
		correlation_energy=solve_coupled_equations(pairs,param.econv()*0.1,param.dconv());

	} else {

		// solve the canonical MP1 equations with increased accuracy
		for (int i = param.freeze(); i < hf->nocc(); ++i) {
			for (int j = i; j < hf->nocc(); ++j) {
				pairs(i,j).converged=false;
				solve_residual_equations(pairs(i,j),param.econv()*0.05,param.dconv());
				correlation_energy += pairs(i, j).e_singlet + pairs(i, j).e_triplet;
			}
		}
	}
	return correlation_energy;
}

/// print the SCF parameters
void MP2::print_info(World& world) const {
//	if (world.rank() == 0) {
//		madness::print("\n");
//		madness::print_centered("MP2 info\n",31,false);
//		print_options("MP2 restart",param.restart);
//		print_options("threshold 3D",FunctionDefaults<3>::get_thresh());
//		print_options("threshold 6D",FunctionDefaults<6>::get_thresh());
//		print_options("density threshold (dconv)", param.dconv_);
//		print_options("energy threshold (econv)", param.econv_);
//		print_options("truncation mode",FunctionDefaults<6>::get_truncate_mode());
//		print_options("tensor type",FunctionDefaults<6>::get_tensor_type());
//		print_options("facReduce",GenTensor<double>::fac_reduce());
//		print_options("max displacement",Displacements<6>::bmax_default());
//		print_options("apply randomize",FunctionDefaults<6>::get_apply_randomize());
//
//		if (param.i() >= 0 and param.j() >= 0) {
//			std::stringstream ss;
//			ss << param.i() << " " << param.j();
//			print_options("computing pair",ss.str());
//		}
//		if (param.freeze() == 0) {
//			print_options("# frozen orbitals", "none");
//		}else {
//			std::stringstream ss;
//			ss<< 0 << " to " << param.freeze() - 1;
//			print_options("# frozen orbitals",ss.str());
//		}
//		std::stringstream ss1;
//		ss1 << param.freeze() <<" to "<< hf->nocc() - 1;
//		print_options(" correlated orbitals",ss1.str());
//
//		print_options("max KAIN subspace", param.maxsub);
//	}
}

/// solve the residual equation for electron pair (i,j)
void MP2::solve_residual_equations(ElectronPair& result,
		const double econv, const double dconv) const {


	if (result.converged) {
		result.print_energy();
		return;
	}

	const int i=result.i;
	const int j=result.j;

	if (world.rank() == 0) printf("\n\nsolving electron pair (%d, %d)\n\n", i, j);
	guess_mp1_3(result);
	result.store_pair(world);

	double energy = compute_energy(result);
	if (world.rank() == 0)
		printf("finished with prep step at time %6.1fs with energy %12.8f\n\n",
				wall_time(), energy);

	// the Green's function depends on the zeroth order energy, which is the sum
	// of the orbital energies of orbitals i and j
	//  -2.0 G = (T - e_i - e_j) ^ -1
	const double eps = zeroth_order_energy(i, j);
	if (world.rank()==0) print("eps in green:  ", eps);
	real_convolution_6d green = BSHOperator<6>(world, sqrt(-2 * eps), lo,
			bsh_eps);
	if(world.rank() == 0) std::cout << "Constructed Green Operator is destructive ? :" << green.destructive() << std::endl;

<<<<<<< HEAD
	NonlinearSolverND<6> solver(param.get<int>(Parameters::maxsub_));
	solver.do_print = (world.rank() == 0);
	// increment iteration counter upon entry
	for (++result.iteration; result.iteration <= param.get<int>(Parameters::maxiter_); ++result.iteration) {
=======
	NonlinearSolverND<6> solver(param.maxsub());
	solver.do_print = (world.rank() == 0);
	// increment iteration counter upon entry
	for (++result.iteration; result.iteration <= param.maxiter(); ++result.iteration) {
>>>>>>> cdb23dfc

		result.function.print_size("psi");

		// apply the convolution
		real_function_6d vphi = multiply_with_0th_order_Hamiltonian(
				result.function, i, j);

		vphi.print_size("Vpsi");

		vphi.scale(-2.0).truncate();
		load_balance(vphi, false);

		real_function_6d tmp = green(vphi);	// green is destructive
		tmp.print_size("GV psi");

		// we have to solve this equation:
		// psi1 = psi0 + GVpsi1 <=> psi0 + GVpsi1 - psi1 = r =0
		real_function_6d tmp1 = (result.constant_term + tmp).truncate();
		tmp1.print_size("const + GVpsi");
		tmp = Q12(tmp1);
		tmp.print_size("Q12(const + GVpsi)");
		//tmp = (Q12(result.constant_term + tmp)).truncate();

		real_function_6d residual = result.function - tmp;
		result.function = Q12(solver.update(tmp, residual));
		const double rnorm = residual.norm2();
		const double fnorm = result.function.norm2();
		if (world.rank() == 0)
			printf("norm2 of psi, residual %12.8f %12.8f\n", fnorm, rnorm);

		double old_energy = energy;
		energy = compute_energy(result);

		result.converged = ((std::abs(old_energy - energy) < econv) and (
				rnorm < dconv));
		result.store_pair(world);

		if (world.rank() == 0)
			printf("finished iteration %2d at time %8.1fs with energy %12.8f\n\n",
					result.iteration, wall_time(), energy);

		if (result.converged)
			break;

	}

	// save the converged first order pair function separately for easier access
	std::string name = "pair_" + stringify(i) + stringify(j) + "_psi1_converged";
	save_function(result.function, name);

	// print the final pair energies
	result.print_energy();
}

/// solve the coupled MP1 equations for local orbitals

/// @param[in]  pairs   solved decoupled electron pairs
double MP2::solve_coupled_equations(Pairs<ElectronPair>& pairs,
		const double econv, const double dconv) const {

	if (world.rank() == 0) printf("\nsolving coupled MP2 equations\n\n");

	double total_energy=0.0;
	for (int i = param.freeze(); i < hf->nocc(); ++i) {
		for (int j = i; j < hf->nocc(); ++j) {
			total_energy+=compute_energy(pairs(i,j));
		}
	}

	// do the macro-iterations of the whole set of pair functions
<<<<<<< HEAD
	for (int iteration=0; iteration<param.get<int>(Parameters::maxiter_); ++iteration) {
=======
	for (int iteration=0; iteration<param.maxiter(); ++iteration) {
>>>>>>> cdb23dfc

		// compute the coupling between the pair functions
		START_TIMER(world);
		Pairs<real_function_6d> coupling;
		add_local_coupling(pairs,coupling);
		END_TIMER(world,"compute coupling");

		// compute the vector function, aka the rhs of the residual equations
		START_TIMER(world);
		Pairs<real_function_6d> vectorfunction;
		for (int i = param.freeze(); i < hf->nocc(); ++i) {
			for (int j = i; j < hf->nocc(); ++j) {

				vectorfunction(i,j)=multiply_with_0th_order_Hamiltonian(
						pairs(i,j).function, i, j);

				// NOTE THE SIGN
				vectorfunction(i,j)-=coupling(i,j);
			}
		}
		END_TIMER(world,"apply H^(0) |ket>");

		double total_rnorm=0.0;
		double old_energy=total_energy;
		total_energy=0.0;
		// apply the Green's function on the vector function
		for (int i = param.freeze(); i < hf->nocc(); ++i) {
			for (int j = i; j < hf->nocc(); ++j) {
				const double eps = zeroth_order_energy(i, j);

				START_TIMER(world);
				real_convolution_6d green = BSHOperator<6>(world, sqrt(-2 * eps), lo,
						bsh_eps);
				vectorfunction(i,j).scale(-2.0).truncate();
				real_function_6d tmp=green(vectorfunction(i,j)).truncate();
				END_TIMER(world,"apply BSH |ket>");

				START_TIMER(world);
				tmp = (Q12(pairs(i,j).constant_term + tmp)).truncate();

				real_function_6d residual = pairs(i,j).function - tmp;
				pairs(i,j).function=tmp;

				const double rnorm = residual.norm2();
				const double fnorm = pairs(i,j).function.norm2();
				if (world.rank() == 0) printf("norm2 of psi, residual %2d %2d "
						"%12.8f %12.8f\n", i,j, fnorm, rnorm);
				double energy=compute_energy(pairs(i,j));

				total_rnorm+=rnorm;
				total_energy+=energy;
				END_TIMER(world,std::string(" post-BSH "+stringify(i)+stringify(j)).c_str());
			}
		}

		// check convergence
		bool converged = ((std::abs(old_energy - total_energy) < econv)
				and (total_rnorm < dconv));

		// save the pairs
		for (int i = param.freeze(); i < hf->nocc(); ++i) {
			for (int j = i; j < hf->nocc(); ++j) {
				pairs(i,j).store_pair(world);
			}
		}

		if (world.rank() == 0)
			printf("finished iteration %2d at time %8.1fs with coupled energy %12.8f\n\n",
					iteration, wall_time(), total_energy);

		if (converged) break;
	}

	return total_energy;
}


real_function_6d MP2::make_Rpsi(const ElectronPair& pair) const {
	const real_function_3d R = hf->nemo_calc.R;
	real_function_6d Rpair1 = multiply(pair.function, R, 1).truncate();
	real_function_6d Rpair = multiply(Rpair1, R, 2).truncate();
	int i = pair.i, j = pair.j;
	std::string name1 = "pair_" + stringify(i) + stringify(j)
								+ "_Rpsi1_converged";
	save_function(Rpair, name1);
	return Rpair;
}

/// compute increments: psi^1 = C + GV C + GVGV C + GVGVGV C + ..

/// for pre-optimization of the mp1 wave function
/// no restart option here for now
/// param[inout]	pair	the electron pair
/// param[in]		green	the Green's function
void MP2::increment(ElectronPair& pair, real_convolution_6d& green) {

	// don't mess up if we've already done some iterations!
	if (pair.iteration > 0)
		return;

	if (world.rank() == 0)
		print("computing increments");
	real_function_6d latest_increment;
	load_function(latest_increment, "GVpair");

	for (int ii = 1; ii < 20; ++ii) {

		real_function_6d vphi = multiply_with_0th_order_Hamiltonian(
				latest_increment, pair.i, pair.j);
		load_balance(vphi, false);

		/// apply the convolution
		vphi.scale(-2.0).truncate();
		latest_increment = green(vphi).truncate();		// green is destructive
		latest_increment.print_size(
				"result of applying 0th order Hamiltonian on latest increment");

		latest_increment = Q12(latest_increment);
		pair.function = pair.function + latest_increment;

		// compute the energy
		compute_energy(pair);

		if (world.rank() == 0)
			printf("finished increment %2d at time %.1fs\n\n", ii, wall_time());
		const double residual_norm = latest_increment.norm2();
		if (residual_norm < pair.function.thresh())
			break;
	}
}

/// swap particles 1 and 2

/// param[in]	f	a function of 2 particles f(1,2)
/// return	the input function with particles swapped g(1,2) = f(2,1)
real_function_6d MP2::swap_particles(const real_function_6d& f) const {

	// this could be done more efficiently for SVD, but it works decently
	std::vector<long> map(6);
	map[0] = 3;
	map[1] = 4;
	map[2] = 5;	// 2 -> 1
	map[3] = 0;
	map[4] = 1;
	map[5] = 2;	// 1 -> 2
	return mapdim(f, map);
}

double MP2::asymmetry(const real_function_6d& f, const std::string s) const {
	return 0.0;
	const real_function_6d ff = swap_particles(f);
	double diff = (ff - f).norm2();
	f.check_symmetry();
	if (world.rank() == 0)
		print("asymmetry of ", s, "  ", diff);
	return diff;
}

void MP2::test(const std::string filename) {
	if (world.rank() == 0)
		printf("starting coupling at time %8.1fs\n", wall_time());
	if (world.rank() == 0)
		printf("ending coupling at time %8.1fs\n", wall_time());
}

/// compute the matrix element <ij | g12 Q12 f12 | phi^0>

/// scales quartically. I think I can get this down to cubically by
/// setting Q12 = (1 - O1)(1 - O2) = 1- O1(1 - 0.5 O2) - O2 (1 - 0.5 O1)
/// as for the formulas cf the article mra_molecule
/// @return 	the energy <ij | g Q f | kl>
double MP2::compute_gQf(const int i, const int j, ElectronPair& pair) const {

	// for clarity of notation
	const int k = pair.i;
	const int l = pair.j;

	// the ket space
	const real_function_3d& ket_i = hf->nemo(i);
	const real_function_3d& ket_j = hf->nemo(j);

	// the bra space
	const real_function_3d& bra_k = hf->R2orbital(k);
	const real_function_3d& bra_l = hf->R2orbital(l);

	// compute <ij| fg |kl>: do it in 3D as (ik| fg |jl)
	// the operator fg can be rewritten as 1/r12 - f/r12
	// i.e. as poisson kernel and a bsh kernel. Note the
	// the bsh kernel includes a factor of 1/(4 pi)
	const real_function_3d ik = ket_i * bra_k;
	const real_function_3d jl = ket_j * bra_l;

	// make all the operators that we need
	const double fourpi = 4.0 * constants::pi;
	real_convolution_3d fg = BSHOperator<3>(world, corrfac.gamma(), lo,
			bsh_eps / fourpi);
	real_convolution_3d gg = CoulombOperator(world, lo, bsh_eps);
	real_convolution_3d slaterf12 = SlaterF12Operator(world, corrfac.gamma(),
			lo, bsh_eps / fourpi);

	//  < ij | fg | kl >
	const real_function_3d ik_fg = (gg)(ik) - fourpi * fg(ik);
	const double a = inner(ik_fg, jl) / (2.0 * corrfac.gamma());
	if (world.rank() == 0)
		printf("<%d%d | f/r              | %d%d>  %12.8f\n", i, j, k, l, a);

	// compute <ij| f (O1 + O2) g | ij>

	// compute bra space xi(ik,j)^dagger, i.e. the hermitian conjugate of xi
	// the index k is implicit in the vector of functions
	// naming: xi _ orbitals _ operator _ hc
	std::vector<real_function_3d> xi_ij_g_ket = make_xi(ket_i, ket_j, *poisson,
			false);       // xi_{i,m*},j
	std::vector<real_function_3d> xi_ji_g_ket = make_xi(ket_j, ket_i, *poisson,
			false);       // xi_{j,m*},i

	std::vector<real_function_3d> xi_ij_f_bra = make_xi(bra_k, bra_l, slaterf12,
			true);       // xi_{i*,m},j*
	std::vector<real_function_3d> xi_ji_f_bra = make_xi(bra_l, bra_k, slaterf12,
			true);       // xi_{j*,m},i*

	// in the following do NOT use antisymmetrized pair functions:
	// |ij> -> 0.5 |ij - ji>

	// < ij | f12 O1 g12 | kl >
	//   = \sum_m <i(1) j(2) | f12 | m(1) >< m(3) | g23 | k(3) l(2)>
	//   = \sum_m < chi^f_i*,m(2) j*(2) | chi^g_k,m*(2) l(2) >
	//   = \sum_m < xi^f_im,j | xi^g_km,l >
	const double o1a = inner(world, xi_ij_f_bra, xi_ij_g_ket).sum();
	if (world.rank() == 0)
		printf("<%d%d | f12 O1 g12       | %d%d>  %12.8f\n", i, j, k, l, o1a);

	// < ij | f12 O2 g12 | kl >
	//    = \sum_m <i(1) j(2) | f12 | m(2) >< m(3) | g13 | k(1) l(3)>
	//    = \sum_m <chi^f_j*,m(1) i*(1) | chi^g_l,m*(1) k(1) >
	//    = \sum_m < xi^f_jm,i | xi^g_lm,k >
	const double o2a = inner(world, xi_ji_f_bra, xi_ji_g_ket).sum();
	if (world.rank() == 0)
		printf("<%d%d | f12 O2 g12       | %d%d>  %12.8f\n", i, j, k, l, o2a);

	// compute <ij| f O1 O2 g | kl>  // why do I need to swap ij in g_ijkl??
	const Tensor<double> f_ijmn = matrix_inner(world, xi_ij_f_bra, hf->nemos());
	const Tensor<double> g_ijmn = matrix_inner(world, hf->R2orbitals(),
			xi_ji_g_ket);
	const double o12 = f_ijmn.trace(g_ijmn);
	if (world.rank() == 0)
		printf("<%d%d | f12 O12 g12      | %d%d>  %12.8f\n", i, j, k, l, o12);

	const double e = a - o1a - o2a + o12;
	if (world.rank() == 0)
		printf("<%d%d | g Q12 f          | %d%d>  %12.8f\n", i, j, k, l, e);

	return e;
}

/// save a function
template<typename T, size_t NDIM>
void MP2::save_function(const Function<T, NDIM>& f,
		const std::string name) const {
	if (world.rank() == 0)
		print("saving function", name);
	f.print_size(name);
	archive::ParallelOutputArchive ar(world, name.c_str(), 1);
	ar & f;
}

/// load a function
template<typename T, size_t NDIM>
void MP2::load_function(Function<T, NDIM>& f, const std::string name) const {
	if (world.rank() == 0)
		print("loading function", name);
	archive::ParallelInputArchive ar(world, name.c_str());
	ar & f;
	f.print_size(name);
}

/// return the function Uphi0; load from disk if available
real_function_6d MP2::make_Uphi0(ElectronPair& pair) const {
	const int i = pair.i;
	const int j = pair.j;
	real_function_6d Uphi0 = real_factory_6d(world);
	// apply the pure commutator of the kinetic energy and the
	// electronic correlation factor on the (regularized)
	// orbitals i and j
	//  [T,f]
	const double eps = this->zeroth_order_energy(i, j);
	std::cout << "eps=" << eps <<std::endl;
	{
		real_convolution_6d op_mod = BSHOperator<6>(world,
				sqrt(-2 * eps), 0.0001, 1e-5);
		op_mod.modified() = true;
		Uphi0 = corrfac.apply_U(hf->nemo(i), hf->nemo(j), op_mod);
	}

	{
		real_function_6d tmp =
				CompositeFactory<double, 6, 3>(world).particle1(
						copy(hf->R2orbital(i))).particle2(
								copy(hf->R2orbital(j)));

		const double a = inner(Uphi0, tmp);
		if (world.rank() == 0)
			print("< nemo | R2 U | nemo>", a);
	}
	Uphi0.print_size("Uphi0");
	asymmetry(Uphi0, "Uphi w/o R");

	// apply the mixed commutator of the kinetic energy and the
	// electronic and nuclear correlation factor on the regularized
	// orbitals i and j:
	//  R^{-1} [[T,f],R]
	// Vanishes if no nuclear correlation factor
	// is used, since [[T,f],1] = 0
	if (1) {
		//                if (hf->nemo_calc.nuclear_correlation->type()!=NuclearCorrelationFactor::None) {
		if (world.rank() == 0)
			print("adding the mixed commutator R^{-1} [[T,f],R]");
		const double thresh=FunctionDefaults<6>::get_thresh();
		for (int axis = 0; axis < 3; axis++) {

			double tight_thresh = thresh;// std::min(thresh, 1.e-4); // not nec. anymore bc. of fill_cuspy_tree instead of fill_tree

			real_convolution_6d op_mod = BSHOperator<6>(world,
					sqrt(-2 * eps), 0.0001, 1e-5);
			op_mod.modified() = true;

			const real_function_3d u1_nuc =
					hf->nemo_calc.ncf->U1(axis);
			const real_function_3d u1_nuc_nemo_i = u1_nuc * hf->nemo(i);
			const real_function_3d u1_nuc_nemo_j = u1_nuc * hf->nemo(j);
			const real_function_6d u1_el = corrfac.U1(axis);
			//						u1_nuc.print_size("u1_nuc");
			//						plot_plane(world,u1_nuc,"u1_nuc");
			//						u1_nuc_nemo_i.print_size("u1_nuc_nemo_i");
			//						plot_plane(world,u1_nuc_nemo_i,"u1_nuc_nemo_i");
			//						plot_plane(world,hf->nemo(i),"nemo_i");
			//						u1_nuc_nemo_j.print_size("u1_nuc_nemo_j");
			//						u1_el.print_size("u1_el");

			real_function_6d U1_mix1 =
					CompositeFactory<double, 6, 3>(world).g12(u1_el).particle1(
							copy(u1_nuc_nemo_i)).particle2(
									copy(hf->nemo(j))).thresh(tight_thresh);
			U1_mix1.fill_cuspy_tree(op_mod);
			U1_mix1.set_thresh(thresh);
			U1_mix1.print_size("U1_mix1");
			//						plot_plane(world,U1_mix1,"U1_mix1");

			real_function_6d U1_mix2 =
					CompositeFactory<double, 6, 3>(world).g12(u1_el).particle1(
							copy(hf->nemo(i))).particle2(
									copy(u1_nuc_nemo_j)).thresh(tight_thresh);
			U1_mix2.fill_cuspy_tree(op_mod);
			U1_mix2.set_thresh(thresh);
			U1_mix2.print_size("U1_mix2");
			//						plot_plane(world,U1_mix2,"U1_mix2");

			real_function_6d diff = (U1_mix1 - U1_mix2).scale(-1.0);
			diff.truncate();

			// multiply with -1 from the kinetic energy operator
			//						Uphi0=(Uphi0+(U1_mix1-U1_mix2).scale(-1.0)).truncate();
			Uphi0 = (Uphi0 + diff).truncate();
			this->asymmetry(Uphi0, "Uphi0 in R");

			//						Uphi0.print_size("Uphi0");
			//						plot_plane(world,Uphi0,"Uphi0");

			{
				real_function_6d tmp =
						CompositeFactory<double, 6, 3>(world).particle1(
								copy(hf->R2orbital(i))).particle2(
										copy(hf->R2orbital(j)));

				const double a = inner(Uphi0, tmp);
				if (world.rank() == 0)
					print("< nemo | R2 U | nemo>", a);
			}

		}
	}
	asymmetry(Uphi0, "Uphi0");


	// sanity check: <ij| [T,g12] |ij> = <ij | U |ij> - <ij| g12 | ij> = 0
	real_function_6d tmp = CompositeFactory<double, 6, 3>(world).particle1(
			copy(hf->R2orbital(i))).particle2(copy(hf->R2orbital(j)));

	const double a = inner(Uphi0, tmp);
	const real_function_3d ii = hf->R2orbital(i) * hf->nemo(i);
	const real_function_3d jj = hf->R2orbital(j) * hf->nemo(j);
	const real_function_3d gii = (*poisson)(ii);
	const double aa = inner(jj, gii);
	const double error = std::fabs(a - aa);
	if (world.rank() == 0) {
		printf("< phi0 | U_R   | phi0 >  %12.8f\n", a);
		printf("< phi0 | 1/r12 | phi0 >  %12.8f\n", aa);
		if (error > FunctionDefaults<6>::get_thresh())
			print("WARNING : Kutzelnigg's potential inaccurate (box size, thresh ?)");
		if (error > FunctionDefaults<6>::get_thresh() * 10.0)
			MADNESS_EXCEPTION("Kutzelnigg's potential plain wrong (box size, thresh ?)", 1);
	}
	Uphi0.print_size("Uphi0");
	return Uphi0;
}

/// return the function [K,f] phi0; load from disk if available
real_function_6d MP2::make_KffKphi0(const ElectronPair& pair) const {

	const int i = pair.i;
	const int j = pair.j;

	real_function_6d KffKphi0;
	real_function_6d r12nemo = CompositeFactory<double, 6, 3>(world).g12(
			corrfac.f()).particle1(copy(hf->nemo(i))).particle2(
					copy(hf->nemo(j)));
	r12nemo.fill_tree().truncate().reduce_rank();
	r12nemo.print_size("r12nemo");
	//                save_function(r12nemo,"r12nemo");

	real_function_6d Kfphi0;
	Kfphi0 = K(r12nemo, i == j);

	//					const real_function_3d& phi_i=hf->nemo(i);
	//					const real_function_3d& phi_j=hf->nemo(j);
	//
	//					real_convolution_3d op=CoulombOperator(world,0.0001,hf->get_calc().param.econv);
	//					op.particle()=1;
	//
	//					real_convolution_3d op_mod=CoulombOperator(world,0.0001,hf->get_calc().param.econv);
	//	                op_mod.modified()=true;
	//
	//					real_function_6d result=real_factory_6d(world);
	//					for (int k=0; k<hf->nocc(); ++k) {
	//						const real_function_3d& phi_k_bra=hf->R2orbital(k);
	//						const real_function_3d& phi_k_ket=hf->nemo(k);
	//						real_function_6d f_ijk=CompositeFactory<double,6,3>(world)
	//								.g12(corrfac.f())
	//								.particle1(copy(phi_i*phi_k_bra))
	//								.particle2(copy(phi_j));
	//						f_ijk.fill_tree(op_mod).truncate();
	//						real_function_6d x=op(f_ijk).truncate();
	//			            result+=multiply(copy(x),copy(phi_k_ket),1).truncate();
	//					}
	//
	//					if (i==j) {
	//						result+=swap_particles(result);
	//					} else {
	//						op.particle()=2;
	//						for (int k=0; k<hf->nocc(); ++k) {
	//							const real_function_3d& phi_k_bra=hf->R2orbital(k);
	//							const real_function_3d& phi_k_ket=hf->nemo(k);
	//							real_function_6d f_ijk=CompositeFactory<double,6,3>(world)
	//									.g12(corrfac.f())
	//									.particle1(copy(phi_i))
	//									.particle2(copy(phi_j*phi_k_bra));
	//							f_ijk.fill_tree(op_mod).truncate();
	//							real_function_6d x=op(f_ijk).truncate();
	//				            result+=multiply(copy(x),copy(phi_k_ket),2).truncate();
	//						}
	//					}
	//					Kfphi0=result;

	{
		real_function_6d tmp =
				CompositeFactory<double, 6, 3>(world).particle1(
						copy(hf->R2orbitals()[i])).particle2(
								copy(hf->R2orbitals()[j]));
		double a1 = inner(Kfphi0, tmp);
		if (world.rank() == 0)
			printf("< nemo0 | R^2 R-1 K f R | nemo0 >  %12.8f\n", a1);
		//					save_function(Kfphi0,"Kfphi0");
	}
	const real_function_6d fKphi0 = make_fKphi0(pair.i, pair.j);
	{
		real_function_6d tmp =
				CompositeFactory<double, 6, 3>(world).particle1(
						copy(hf->R2orbitals()[i])).particle2(
								copy(hf->R2orbitals()[j]));
		double a2 = inner(fKphi0, tmp);
		if (world.rank() == 0)
			printf("< nemo0 | R^2 R-1 f K R | nemo0 >  %12.8f\n", a2);
	}
	KffKphi0 = (Kfphi0 - fKphi0).truncate().reduce_rank();

	// sanity check
	real_function_6d tmp = CompositeFactory<double, 6, 3>(world).particle1(
			copy(hf->R2orbitals()[i])).particle2(copy(hf->R2orbitals()[j]));
	const double a = inner(KffKphi0, tmp);
	if (world.rank() == 0) {
		printf("< nemo0 | R^2 R-1 [K,f] R | nemo0 >  %12.8f\n", a);
		if (std::fabs(a) > FunctionDefaults<6>::get_thresh())
			print("WARNING : exchange commutator inaccurate");
		if (std::fabs(a) > FunctionDefaults<6>::get_thresh() * 10.0)
			MADNESS_EXCEPTION("exchange commutator plain wrong", 1);
	}
	KffKphi0.print_size("KffKphi0");
	return KffKphi0;
}

/// compute some matrix elements that don't change during the SCF
ElectronPair MP2::make_pair(const int i, const int j) const {

	ElectronPair p = ElectronPair(i, j);
<<<<<<< HEAD
	if (param.get<bool>(Parameters::restart_)) p.load_pair(world);
=======
	if (param.restart()) p.load_pair(world);
>>>>>>> cdb23dfc

	// compute and store them if they have not been read from disk
	if (p.ij_gQf_ij == ElectronPair::uninitialized()) {
		p.ij_gQf_ij = compute_gQf(i, j, p);
		p.ji_gQf_ij = 0.0;
		if (i != j)
			p.ji_gQf_ij = compute_gQf(j, i, p);
		p.store_pair(world);
	} else {
		if (world.rank()==0) {
			printf("<%d%d | g Q12 f          | %d%d>  %12.8f\n",
					i, j, i, j, p.ij_gQf_ij);
			if (i != j) {
				printf("<%d%d | g Q12 f          | %d%d>  %12.8f\n",
						j, i, i, j, p.ji_gQf_ij);
			}
		}
	}

	if (world.rank() == 0)
		printf("done with matrix elements at time %.1fs\n\n", wall_time());
	return p;
}

/// compute the first iteration of the residual equations and all intermediates
void MP2::guess_mp1_3(ElectronPair& pair) const {

	// fast return if possible
	if (pair.function.is_initialized()) return;

	const int i=pair.i;
	const int j=pair.j;

	// the Green's function
	const double eps = zeroth_order_energy(i, j);
	real_convolution_6d green = BSHOperator<6>(world, sqrt(-2.0 * eps), lo,
			bsh_eps);

    real_function_6d Uphi0 = make_Uphi0(pair);
    real_function_6d KffKphi0 = make_KffKphi0(pair);

//	{
//		//DEBUG
//		real_function_6d tmp = Uphi0 - KffKphi0;
//		tmp.print_size("DEBUG: Uphi0 - KffKphi0");
//		tmp = Q12(tmp);
//		tmp.print_size("DEBUG: Q(Uphi0 - KffKphi0)");
//		real_function_6d GVPhi = green(-2.0*tmp);
//		GVPhi.print_size("DEBUG: GVPhi");
//		real_function_6d QGVPhi = Q12(GVPhi);
//		QGVPhi.print_size("DEBUG: QGVPhi");
//		pair.constant_term = QGVPhi;
//		pair.function = QGVPhi;
//		double tmp_energy = compute_energy(pair);
//		if(world.rank()==0) std::cout << "DEBUG OUPUT: Init energy is: " << tmp_energy << std::endl;
//		pair.info(world);
//		//DEBUG END
//	}

	// these are the terms that come from the single projectors: (O1 + O2) (U+[K,f])|phi^0>
	std::vector<real_function_3d> phi_k_UK_phi0;
	std::vector<real_function_3d> phi_l_UK_phi0;

	for (int k = 0; k < hf->nocc(); ++k) {
		real_function_3d tmp;
		tmp = Uphi0.project_out(hf->R2orbitals()[k], 0)
                    				- KffKphi0.project_out(hf->R2orbitals()[k], 0);
		phi_k_UK_phi0.push_back(tmp);

		tmp = Uphi0.project_out(hf->R2orbitals()[k], 1)
                    				- KffKphi0.project_out(hf->R2orbitals()[k], 1);
		phi_l_UK_phi0.push_back(tmp);
	}


	// make the terms with high ranks and smallish trees
	load_balance(Uphi0, true);
	real_function_6d Vpair1 = (Uphi0 - KffKphi0).truncate().reduce_rank();
	Uphi0.clear();
	KffKphi0.clear();
	asymmetry(Vpair1, "Vpair");
	load_balance(Vpair1, false);
	real_function_6d GVpair;
	green.destructive() = true;			// green will destroy Vpair1
	GVpair = green(-2.0 * Vpair1).truncate().reduce_rank();
	Vpair1.clear(true);
	if (world.rank() == 0)
		print("symmetry GVpair1");
	save_function(GVpair, "GVpair1");
	//			load_function(GVpair,"GVpair1");
	asymmetry(GVpair, "GVpair1");
	pair.function = GVpair;
	compute_energy(pair);

	// make the terms with low ranks and largish trees:
	// - G ( O1 + O2 - O1O2) (U-K) | phi0 >
	// With the notations
	//  | UK_k(1) > = < k(2) | U-K | phi0 >		// these have been computed in OUKphi0()
	//  h(kl) = <kl|[H,f] + 1/r12| phi0>
	// we get
	// G ( O1 + O2 - O1O2) (U-K) | phi0 >
	//  = |k(1)>|UK_k(2)> - |l(2)>|UK_l(1)> + |k(1)l(2)> (<kl|[H,f] + 1/r12| phi0> )
	//  = |k(1)> ( |UK_k(2)> - 1/2 |l(2)> h(kl) ) - |l(2)> ( |UK_l(1) - 1/2 |k(1)> h(kl) )
	// which scales cubicly but for the computation of h(kl)

	// compute the matrix elements h(kl) = <k(1) l(2) | [H,f] + 1/r12 | phi0 >
	Tensor<double> h(hf->nocc(), hf->nocc());
	const double fourpi = 4.0 * constants::pi;
	real_convolution_3d slaterf12 = SlaterF12Operator(world, corrfac.gamma(),
			lo, bsh_eps / fourpi);

	// compute some intermediates
	const tensorT occ=hf->get_calc().aocc;
	tensorT fock=hf->nemo_calc.compute_fock_matrix(hf->nemos(),occ);
	if (hf->get_calc().param.localize) {
		// local orbitals -- add coupling
		vecfuncT amotilde=transform(world,hf->orbitals(),fock);
		vecfuncT fik, fjl, gik, jl, ik, tjl, jtl, itk, tik;

		for (int k = 0; k < hf->nocc(); ++k) {
			const real_function_3d ik1 = hf->orbital(i) * hf->orbital(k);
			gik.push_back((*poisson)(ik1).truncate());	// (ik | g12 |
			fik.push_back(slaterf12(ik1).truncate());	// (ik | f12 |
			ik.push_back(ik1);
			itk.push_back(hf->orbital(i) * amotilde[k]);	// | i k~ )
			tik.push_back(amotilde[i] * hf->orbital(k));	// | i~ k )
		}
		for (int l = 0; l < hf->nocc(); ++l) {
			const real_function_3d jl1 = hf->orbital(j) * hf->orbital(l);
			fjl.push_back(slaterf12(jl1).truncate());	// (jl | f12 |
			jl.push_back(jl1);							//      | jl)
			tjl.push_back(amotilde[j] * hf->orbital(l));	// | j~ l )
			jtl.push_back(hf->orbital(j) * amotilde[l]);	// | j l~ )
		}

		for (int k = 0; k < hf->nocc(); ++k) {
			for (int l = 0; l < hf->nocc(); ++l) {

				const double g_ijkl = inner(jl[l], gik[k]);		// <i j | g | k l>
				const double f_itjkl = inner(fik[k],tjl[l]);	// <i j~| f | k l>
				const double f_ijktl = inner(fik[k],jtl[l]);	// <i j| f | k l~>
				const double f_tijkl = inner(fjl[l],tik[k]);	// <i~ j| f | k l>
				const double f_ijtkl = inner(fjl[l],itk[k]);	// <i j| f | k~ l>

				h(k, l) = g_ijkl - f_itjkl + f_ijktl - f_tijkl + f_ijtkl;
			}
		}

	} else { // canonical orbitals -- simplified code

		for (int k = 0; k < hf->nocc(); ++k) {

			// for the matrix element <ij|kl> = (ik|jl)
			const real_function_3d ik = hf->orbital(i) * hf->orbital(k);
			const real_function_3d gik = (*poisson)(ik).truncate();
			const real_function_3d fik = slaterf12(ik).truncate();

			// the function Of(2) = <k(1) | f12 | phi0 >
			//	            const real_function_3d Of=pair.r12phi.project_out(hf->orbital(k),0);

			for (int l = 0; l < hf->nocc(); ++l) {

				const real_function_3d jl = hf->orbital(j) * hf->orbital(l);
				const double g_ijkl = inner(jl, gik);
				const double f_ijkl = inner(jl, fik);

				// the matrix element <kl | f12 | ij>
				//		            const double f_ijkl=inner(hf->orbital(l),Of);
				const double e_kl = zeroth_order_energy(k, l);
				const double e_ij = zeroth_order_energy(i, j);

				h(k, l) = f_ijkl * (e_kl - e_ij) + g_ijkl;
			}
		}
	}

	// the result function; adding many functions requires tighter threshold
	const double thresh = FunctionDefaults<6>::get_thresh();
	const double tight_thresh = thresh * 0.1;
	FunctionDefaults<6>::set_thresh(tight_thresh);
	real_function_6d r1 = real_factory_6d(world).thresh(tight_thresh);
	for (int k = 0; k < hf->nocc(); ++k) {

		// make the term  tmp2(2) = |UK_k(2)> - 1/2 |l(2)> h(kl)
		real_function_3d tmp2 = phi_k_UK_phi0[k];
		for (int l = 0; l < hf->nocc(); ++l)
			tmp2 -= 0.5 * h(k, l) * hf->nemo(l);

		// now apply the Greens' function (including the -2.0 factor in one term)
		real_function_6d tmp = green(-2.0 * hf->nemo(k), tmp2);
		tmp.set_thresh(tight_thresh);
		r1 = (r1 - tmp).truncate(tight_thresh);
	}
	if (world.rank() == 0)
		print("symmetry r1");
	r1.print_size("r1");

	for (int l = 0; l < hf->nocc(); ++l) {

		// make the term  tmp1(1) = |UK_l(1) - 1/2 |k(1)> h(kl)
		real_function_3d tmp1 = phi_l_UK_phi0[l];
		for (int k = 0; k < hf->nocc(); ++k)
			tmp1 -= 0.5 * h(k, l) * hf->nemo(k);

		// now apply the Greens' function (including the -2.0 factor in one term)
		real_function_6d tmp = green(tmp1, -2.0 * hf->nemo(l));
		tmp.set_thresh(tight_thresh);
		r1 = (r1 - tmp).truncate(tight_thresh);
	}
	r1.truncate();
	r1.print_size("r1");
	GVpair.set_thresh(tight_thresh);
	GVpair = (GVpair + r1).truncate().reduce_rank();

	FunctionDefaults<6>::set_thresh(thresh);
	GVpair.set_thresh(thresh);
	GVpair.truncate().reduce_rank();

	asymmetry(GVpair, "GVpair before Q12");

	GVpair = Q12(GVpair);
	asymmetry(GVpair, "GVpair after Q12");
	pair.function = GVpair;
	pair.constant_term = copy(GVpair);
	save_function(GVpair, "GVpair");
}

/// compute the singlet and triplet energy for a given electron pair

/// @return	the energy of 1 degenerate triplet and 1 singlet pair
double MP2::compute_energy(ElectronPair& pair) const {

	START_TIMER(world);
	// a11 will be the bra space, therefore take the hermitian conjugate
	const double a11 = inner(pair.function,
			JK1phi0_on_demand(pair.i, pair.j, true))
								+ inner(pair.function, JK2phi0_on_demand(pair.i, pair.j, true));
	if (world.rank() == 0)
		printf("V2: <phi^0 | J-K        | psi^1>  %12.8f\n", a11);

	// this will be the bra space
	real_function_6d eri = TwoElectronFactory(world).dcut(dcut);
	real_function_6d ij_g =
			CompositeFactory<double, 6, 3>(world).particle1(
					copy(hf->R2orbital(pair.i))).particle2(
							copy(hf->R2orbital(pair.j))).g12(eri);
	real_function_6d ji_g =
			CompositeFactory<double, 6, 3>(world).particle1(
					copy(hf->R2orbital(pair.j))).particle2(
							copy(hf->R2orbital(pair.i))).g12(eri);

	// compute < ij | g12 | psi >
	const double ij_g_uij = inner(pair.function, ij_g);
	if (world.rank() == 0)
		printf("<ij | g12       | psi^1>  %12.8f\n", ij_g_uij);

	// compute < ji | g12 | psi > if (i/=j)
	const double ji_g_uij = (pair.i == pair.j) ? 0 : inner(pair.function, ji_g);
	if (world.rank() == 0)
		printf("<ji | g12       | psi^1>  %12.8f\n", ji_g_uij);

	// the singlet and triplet triplet pair energies
	if (pair.i == pair.j) {
		pair.e_singlet = ij_g_uij + pair.ij_gQf_ij;
		pair.e_triplet = 0.0;
	} else {
		pair.e_singlet = (ij_g_uij + pair.ij_gQf_ij)
									+ (ji_g_uij + pair.ji_gQf_ij);
		pair.e_triplet = 3.0
				* ((ij_g_uij - ji_g_uij) + (pair.ij_gQf_ij - pair.ji_gQf_ij));
	}

	// print the pair energies
	if (world.rank() == 0) {
		printf("current energy %2d %2d %12.8f %12.8f\n", pair.i, pair.j,
				pair.e_singlet, pair.e_triplet);
	}

	END_TIMER(world,"compute MP2 energy");
	// return the total energy of this pair
	return pair.e_singlet + pair.e_triplet;
}

/// apply the exchange operator on an orbital

/// @param[in]	phi the orbital
/// @param[in]	hc	hermitian conjugate -> swap bra and ket space
/// @return 	Kphi
real_function_3d MP2::K(const real_function_3d& phi, const bool hc) const {

	real_function_3d result = real_factory_3d(world);

	// multiply rhs with R2orbitals (the bra space)
	vecfuncT R2rhs;
	if (not hc)
		R2rhs = mul(world, phi, hf->R2orbitals());
	else
		R2rhs = mul(world, phi, hf->orbitals());

	// apply the poisson kernel and sum up
	for (std::size_t k = 0; k < hf->nemos().size(); ++k) {
		result += hf->nemo(k) * (*poisson)(R2rhs[k]);
	}
	return result;
}

/// apply the exchange operator on a pair function

/// @param[in]	phi the pair function
/// @param[in]	is_symmetric is the function symmetric wrt particle exchange
/// @return 	(K1 + K2) |phi >
real_function_6d MP2::K(const real_function_6d& phi,
		const bool is_symmetric) const {
	real_function_6d result = real_factory_6d(world);
	// loop over all orbitals of the reference
	for (int i = 0; i < hf->nocc(); ++i) {
		real_function_6d tmp = apply_exchange(phi, hf->nemo(i),
				hf->R2orbitals()[i], 1);
		if (is_symmetric) {
			tmp = tmp + swap_particles(tmp);
		} else {
			tmp = tmp
					+ apply_exchange(phi, hf->nemo(i), hf->R2orbitals()[i], 2);
		}
		result = (result + tmp).truncate();
	}
	return result;
}

/// apply the Coulomb operator a on orbital

/// @param[in]	phi the orbital
/// @return 	Jphi
real_function_3d MP2::J(const real_function_3d& phi) const {
	return (hf->get_coulomb_potential() * phi).truncate();
}

/// apply the exchange operator on f

/// if the exchange operator is similarity transformed (R-1 K R) the
/// orbital spaces differ for the orbitals underneath the integral sign
/// R-1 K R = \phi-ket(1) * \int \phi-bra(1') * f(1',2)
/// @param[in]  f   the pair function
/// @param[in]  orbital_bra the orbital underneath the integral sign (typically R2orbitals)
/// @param[in]  orbital_ket the orbital to be pre-multiplied with (typically orbitals)
/// @return     the pair function, on which the exchange operator has been applied
real_function_6d MP2::apply_exchange(const real_function_6d& f,
		const real_function_3d& orbital_ket,
		const real_function_3d& orbital_bra, const int particle) const {

	MADNESS_ASSERT((particle == 1) or (particle == 2));
	real_convolution_3d op = CoulombOperator(world, 0.0001,
			hf->get_calc().param.econv);
	op.particle() = particle;
	op.destructive()=true;

	//            if (world.rank()==0) printf("start multiplication before K at time %.1f\n",wall_time());

	// multiply the orbital to the pair function
	//            real_function_6d x=(particle==1)
	//            		? CompositeFactory<double,6,3>(world).ket(copy(f)).V_for_particle1(copy(orbital_bra))
	//            		: CompositeFactory<double,6,3>(world).ket(copy(f)).V_for_particle2(copy(orbital_bra));
	//            x.fill_tree().truncate();
	real_function_6d x =
			multiply(copy(f), copy(orbital_bra), particle).truncate();

	// apply the Poisson operator
	//            if (world.rank()==0) printf("start exchange at time %.1f\n",wall_time());
	load_balance(x, false);
	x = op(x).truncate();

	// do the final multiplication with the orbital
	//            if (world.rank()==0) printf("start multiplication after K at time %.1f\n",wall_time());
	//            real_function_6d result= (particle==1)
	//            		? CompositeFactory<double,6,3>(world).ket(copy(x)).V_for_particle1(copy(orbital_ket))
	//            		: CompositeFactory<double,6,3>(world).ket(copy(x)).V_for_particle2(copy(orbital_ket));
	//            result.fill_tree().truncate().reduce_rank();
	real_function_6d result =
			multiply(copy(x), copy(orbital_ket), particle).truncate();

	//            if (world.rank()==0) printf("end multiplication after K at time %.1f\n",wall_time());
	return result;
}

/// make the quantity chi_k

/// chi is the Poisson kernel applied on an orbital product of the
/// input function and the vector of orbitals
/// \f[ \chi_{k{*} i}(1) = \int dr_2 \frac{k(2) i(2)}{|r_1-r_2|} \f]
/// \f[ \chi_{ki{*}}(1) = \int dr_2 \frac{k(2) i(2)}{|r_1-r_2|} \f] if hc
/// @param[in]  phi		orbital phi_i
/// @param[in]	op		the operator in SeparatedConvolution form
/// @param[in]	hc		compute hermitian conjugate -> pass the correct phi!
/// @return a vector of length nocc
std::vector<real_function_3d> MP2::make_chi(const real_function_3d& phi,
		const real_convolution_3d& op, const bool hc) const {

	const double tol = 0.0;
	MADNESS_ASSERT(hf->get_calc().param.spin_restricted);
	std::vector<real_function_3d> psif;
	if (hc)
		psif = mul_sparse(world, phi, hf->nemos(), tol);
	else
		psif = mul_sparse(world, phi, hf->R2orbitals(), tol);
	truncate(world, psif);
	psif = apply(world, op, psif);
	truncate(world, psif);
	return psif;
}

/// make the quantity xi_k

/// xi is chi multiplied with an orbital j
/// \f[ \xi_{k{*}i,j}(1) = \chi_{ki}(1) j(1) \f]
/// \f[ \xi_{ki{*},j{*}}(1) = \chi_{k{*}i}(1) j(1) \f]  if hc
/// @param[in]  phi_i   orbital i
/// @param[in]  phi_j   orbital j
/// @param[in]	op		the operator in SeparatedConvolution form
/// @param[in]	hc		compute hermitian conjugate  -> pass the correct phi!
/// @return a vector of length k=0,..,nocc
std::vector<real_function_3d> MP2::make_xi(const real_function_3d& phi_i,
		const real_function_3d& phi_j, const real_convolution_3d& op,
		const bool hc) const {
	const double tol = 0.0;
	return mul_sparse(world, phi_j, make_chi(phi_i, op, hc), tol);
}

/// apply the operator K on the reference and multiply with f; fK |phi^0>

/// @param[in]  i   index of orbital i
/// @param[in]  j   index of orbital j
/// @return     the function f12 (K(1)+K(2))|phi^0>
real_function_6d MP2::make_fKphi0(const int i, const int j) const {
	const real_function_3d& phi_i = hf->nemo(i);
	const real_function_3d& phi_j = hf->nemo(j);

	const real_function_3d Kphi_i = K(phi_i);
	const real_function_3d Kphi_j = K(phi_j);

	real_function_6d fKphi0a = CompositeFactory<double, 6, 3>(world).g12(
			corrfac.f()).particle1(copy(phi_i)).particle2(copy(Kphi_j));
	fKphi0a.fill_tree().truncate();
	real_function_6d fKphi0b = CompositeFactory<double, 6, 3>(world).g12(
			corrfac.f()).particle1(copy(Kphi_i)).particle2(copy(phi_j));
	fKphi0b.fill_tree().truncate();

	real_function_6d fKphi0 = (fKphi0a + fKphi0b).truncate();
	return fKphi0;
}

/// return the function (J(1)-K(1)) |phi0> as on-demand function

/// @param[in]	hc		compute hermitian conjugate -> swap bra and ket space
real_function_6d MP2::JK1phi0_on_demand(const int i, const int j,
		const bool hc) const {
	real_function_3d phi_i, phi_j;
	if (not hc) {
		phi_i = hf->nemo(i);
		phi_j = hf->nemo(j);
	} else {
		phi_i = hf->R2orbital(i);
		phi_j = hf->R2orbital(j);
	}

	const real_function_3d JKphi_i = J(phi_i) - K(phi_i, hc);

	real_function_6d tmp1 = CompositeFactory<double, 6, 3>(world).particle1(
			copy(JKphi_i)).particle2(copy(phi_j));
	return tmp1;
}

/// return the function (J(2)-K(2)) |phi0> as on-demand function
real_function_6d MP2::JK2phi0_on_demand(const int i, const int j,
		const bool hc) const {
	real_function_3d phi_i, phi_j;
	if (not hc) {
		phi_i = hf->nemo(i);
		phi_j = hf->nemo(j);
	} else {
		phi_i = hf->R2orbital(i);
		phi_j = hf->R2orbital(j);
	}

	const real_function_3d JKphi_j = J(phi_j) - K(phi_j, hc);

	real_function_6d tmp = CompositeFactory<double, 6, 3>(world).particle1(
			copy(phi_i)).particle2(copy(JKphi_j));
	return tmp;
}

/// return the function |phi0> as on-demand function
real_function_6d MP2::phi0_on_demand(const int i, const int j) const {
	const real_function_3d& phi_i = hf->orbital(i);
	const real_function_3d& phi_j = hf->orbital(j);

	real_function_6d tmp1 = CompositeFactory<double, 6, 3>(world).particle1(
			copy(phi_i)).particle2(copy(phi_j));
	return tmp1;
}

/// return the function |F1F2> as on-demand function
real_function_6d MP2::nemo0_on_demand(const int i, const int j) const {
	return CompositeFactory<double, 6, 3>(world).particle1(copy(hf->nemo(i))).particle2(
			copy(hf->nemo(j)));
}

/// multiply the given function with the 0th order Hamiltonian, exluding the 0th order energy

/// @param[in]  f   the function we apply H^0 on
/// @return     the function g=H^0 f, which is NOT orthogonalized against f
real_function_6d MP2::multiply_with_0th_order_Hamiltonian(
		const real_function_6d& f, const int i, const int j) const {

	real_function_6d vphi;

	START_TIMER(world);
	if (0) {
		//            if (hf->nemo_calc.nuclear_correlation->type()==NuclearCorrelationFactor::None) {
		real_function_3d v_total = hf->get_nuclear_potential()
									+ hf->get_coulomb_potential();

		const double eps = zeroth_order_energy(i, j);
		real_convolution_6d op_mod = BSHOperator<6>(world, sqrt(-2 * eps), lo,
				bsh_eps);
		op_mod.modified() = true;

		vphi =
				CompositeFactory<double, 6, 3>(world).ket(copy(f)).V_for_particle1(
						copy(v_total)).V_for_particle2(copy(v_total));

		// make the tree
		vphi.fill_tree(op_mod).truncate();
		vphi.print_size("(V_nuc + J1 + J2) |ket>:  made V tree");
	} else {

		// the purely local part: Coulomb and U2
		real_function_3d v_local = hf->get_coulomb_potential()
									+ hf->nemo_calc.ncf->U2();

		v_local.print_size("vlocal");
		f.print_size("u");

		// screen the construction of Vphi: do only what is needed to
		// get an accurate result of the BSH operator
		const double eps = zeroth_order_energy(i, j);
		real_convolution_6d op_mod = BSHOperator<6>(world, sqrt(-2 * eps), lo,
				bsh_eps);
		op_mod.modified() = true;
		vphi = CompositeFactory<double, 6, 3>(world).ket(copy(f)).V_for_particle1(
				copy(v_local)).V_for_particle2(copy(v_local));
		vphi.fill_tree(op_mod);
		asymmetry(vphi, "Vphi");
		vphi.print_size("vphi: local parts");

		// the part with the derivative operators: U1
		for (int axis = 0; axis < 6; ++axis) {
			real_derivative_6d D = free_space_derivative<double, 6>(world,
					axis);
			const real_function_6d Drhs = D(f).truncate();

			// note integer arithmetic
			if (world.rank() == 0)
				print("axis, axis^%3, axis/3+1", axis, axis % 3, axis / 3 + 1);
			const real_function_3d U1_axis =
					hf->nemo_calc.ncf->U1(axis % 3);
			//                    real_function_6d x=multiply(copy(Drhs),copy(U1_axis),axis/3+1).truncate();

			double tight_thresh = std::min(FunctionDefaults<6>::get_thresh(), 1.e-4);
			real_function_6d x;
			if (axis / 3 + 1 == 1) {
				x =CompositeFactory<double, 6, 3>(world).ket(Drhs)
											.V_for_particle1(copy(U1_axis))
											.thresh(tight_thresh);

			} else if (axis / 3 + 1 == 2) {
				x =CompositeFactory<double, 6, 3>(world).ket(Drhs)
											.V_for_particle2(copy(U1_axis))
											.thresh(tight_thresh);
			}
			x.fill_tree(op_mod);
			x.set_thresh(FunctionDefaults<6>::get_thresh());
			vphi += x;
			vphi.truncate().reduce_rank();

		}
		vphi.print_size("(U_nuc + J) |ket>:  made V tree");
		asymmetry(vphi, "U+J");
	}
	END_TIMER(world, "apply (U + J) |ket>");

	// and the exchange
	START_TIMER(world);
	vphi = (vphi - K(f, i == j)).truncate().reduce_rank();
	asymmetry(vphi, "U+J-K");
	vphi.print_size("(U_nuc + J - K) |ket>:  made V tree");
	END_TIMER(world, "apply K |ket>");

	return vphi;
}

/// add the coupling terms for local MP2

/// @return \sum_{k\neq i} f_ki |u_kj> + \sum_{l\neq j} f_lj |u_il>
void MP2::add_local_coupling(const Pairs<ElectronPair>& pairs,
		Pairs<real_function_6d>& coupling) const {

	if (world.rank()==0) print("adding local coupling");

	// temporarily make all N^2 pair functions
	typedef std::map<std::pair<int,int>,real_function_6d> pairsT;
	pairsT quadratic;
	for (int k = param.freeze(); k < hf->nocc(); ++k) {
		for (int l =param.freeze(); l < hf->nocc(); ++l) {
			if (l>=k) {
				quadratic[std::make_pair(k,l)]=pairs(k,l).function;
			} else {
				quadratic[std::make_pair(k,l)]=swap_particles(pairs(l,k).function);
			}
		}
	}
	for (pairsT::iterator it=quadratic.begin(); it!=quadratic.end(); ++it) {
		it->second.compress(false);
	}
	world.gop.fence();

	// the coupling matrix is the Fock matrix, skipping diagonal elements
	tensorT fock1=get_fock_matrix();
	for (int k = 0; k < hf->nocc(); ++k) {
		if (fock1(k,k)>0.0) MADNESS_EXCEPTION("positive orbital energies",1);
		fock1(k, k) =0.0;
	}

	for (int i=param.freeze(); i<hf->nocc(); ++i) {
		for (int j=i; j<hf->nocc(); ++j) {
			coupling(i,j)=real_factory_6d(world).compressed();
		}
	}

	for (int i=param.freeze(); i<hf->nocc(); ++i) {
		for (int j=i; j<hf->nocc(); ++j) {
			for (int k=param.freeze(); k<hf->nocc(); ++k) {
				if (fock1(k,i) != 0.0) {
					coupling(i,j).gaxpy(1.0,quadratic[std::make_pair(k,j)],fock1(k,i),false);
				}
			}

			for (int l=param.freeze(); l<hf->nocc(); ++l) {
				if (fock1(l,j) != 0.0) {
					coupling(i,j).gaxpy(1.0,quadratic[std::make_pair(i,l)],fock1(l,j),true);
				}
			}
			world.gop.fence();
			coupling(i,j).truncate();
		}
	}
	world.gop.fence();

	//        for (int i=param.freeze; i<hf->nocc(); ++i) {
	//            for (int j=i; j<hf->nocc(); ++j) {
	//                coupling(i,j).truncate();
	//            }
	//        }

}


}
<|MERGE_RESOLUTION|>--- conflicted
+++ resolved
@@ -144,11 +144,7 @@
 	for (int i = param.freeze(); i < hf->nocc(); ++i) {
 		for (int j = i; j < hf->nocc(); ++j) {
 			pairs.insert(i,j,ElectronPair(i, j));
-<<<<<<< HEAD
-			if (param.get<bool>(Parameters::restart_))
-=======
 			if (param.restart())
->>>>>>> cdb23dfc
 				pairs(i, j).load_pair(world);
 		}
 	}
@@ -322,17 +318,10 @@
 			bsh_eps);
 	if(world.rank() == 0) std::cout << "Constructed Green Operator is destructive ? :" << green.destructive() << std::endl;
 
-<<<<<<< HEAD
-	NonlinearSolverND<6> solver(param.get<int>(Parameters::maxsub_));
-	solver.do_print = (world.rank() == 0);
-	// increment iteration counter upon entry
-	for (++result.iteration; result.iteration <= param.get<int>(Parameters::maxiter_); ++result.iteration) {
-=======
 	NonlinearSolverND<6> solver(param.maxsub());
 	solver.do_print = (world.rank() == 0);
 	// increment iteration counter upon entry
 	for (++result.iteration; result.iteration <= param.maxiter(); ++result.iteration) {
->>>>>>> cdb23dfc
 
 		result.function.print_size("psi");
 
@@ -403,11 +392,7 @@
 	}
 
 	// do the macro-iterations of the whole set of pair functions
-<<<<<<< HEAD
-	for (int iteration=0; iteration<param.get<int>(Parameters::maxiter_); ++iteration) {
-=======
 	for (int iteration=0; iteration<param.maxiter(); ++iteration) {
->>>>>>> cdb23dfc
 
 		// compute the coupling between the pair functions
 		START_TIMER(world);
@@ -912,11 +897,7 @@
 ElectronPair MP2::make_pair(const int i, const int j) const {
 
 	ElectronPair p = ElectronPair(i, j);
-<<<<<<< HEAD
-	if (param.get<bool>(Parameters::restart_)) p.load_pair(world);
-=======
 	if (param.restart()) p.load_pair(world);
->>>>>>> cdb23dfc
 
 	// compute and store them if they have not been read from disk
 	if (p.ij_gQf_ij == ElectronPair::uninitialized()) {

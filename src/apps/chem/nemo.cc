--- conflicted
+++ resolved
@@ -1298,13 +1298,8 @@
 
     // construct unperturbed operators
     const Coulomb J(world,this);
-<<<<<<< HEAD
     const Exchange<double,3> K=Exchange<double,3>(world,this,0).small_memory(false);
-    const XCOperator xc(world, xc_data, not calc->param.spin_restricted, arho, arho);
-=======
-    const Exchange K=Exchange(world,this,0).small_memory(false);
     const XCOperator xc(world, xc_data, not calc->param.spin_restricted(), arho, arho);
->>>>>>> c9efc6de
     const Nuclear V(world,this);
 
     Tensor<double> h_diff(3l);

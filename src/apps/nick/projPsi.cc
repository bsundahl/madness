--- conflicted
+++ resolved
@@ -176,11 +176,7 @@
     //         if(printR) PRINTLINE("");
     //         PRINT( "my routine: " );
     //         PRINTLINE(std::setprecision(6) << std::scientific << Pl);
-<<<<<<< HEAD
-    Tensor<complexd> P(lMAX+1);
-=======
     Tensor<double> P(lMAX+1);
->>>>>>> d40472d0
     for( int l=0; l<=lMAX; l++) {
         PRINT("Y"<< l << "0: \t\t\t\t\t\t");
         for (long i=0; i<n; i++) {
@@ -188,19 +184,11 @@
             if (i==0 || i==(n-1)) ifEndPti = 0.5;
             const double r = i*dr + 1e-10;
             const complexd YlPsir = YlPsi(i,l);
-<<<<<<< HEAD
-            P(l) += YlPsir*r*r*dr*ifEndPti;            
-            if(printR) PRINT( real(YlPsir) << "\t");
-        }
-        PRINTLINE("");
-        PRINTLINE(std::setprecision(6) << std::scientific << P(l));
-=======
             P(l) += real(YlPsir*conj(YlPsir))r*r*dr*ifEndPti;
             if(printR) PRINT( real(YlPsir) << "\t");
         }
         PRINTLINE("");
         PRINTLINE(std::setprecision(6) << std::scientific << P(l) );
->>>>>>> d40472d0
     }
     if(world.rank()==0) after = wall_time();
     PRINTLINE(std::fixed << " took " << (after - before) << " seconds ");
@@ -350,11 +338,7 @@
                     //|PSI(t)> = |Psi(t)> - <phi_k|Psi(0)>|Psi(0)>
                     //<phi_nl|PSI(t)> = <phi_nl|Psi(t)> - <phi_nl||Psi(0)> <Psi(0)|Psi(t)>
                     output =  inner(phi_nlm, psiIT->func) - n_overlap_0  * inner(psi0,psiIT->func);
-<<<<<<< HEAD
-                    PRINT(std::scientific <<"\t" << output );
-=======
                     PRINT(std::scientific <<"\t" << real(conj(output)*output) );
->>>>>>> d40472d0
                 }
                 PRINT("\n");
             }
@@ -394,11 +378,7 @@
                         //|PSI(t)> = |Psi(t)> - <phiK|Psi(0)>|Psi(0)>
                         //<phiK|PSI(t)> = <phiK|Psi(t)>   - <phiK||Psi(0)> <Psi(0)|Psi(t)>
                         output =  inner(phiK, psiIT->func) - k_overlap_0  * inner(psi0,psiIT->func);
-<<<<<<< HEAD
-                        PRINT( std::scientific << "\t" << output );
-=======
                         PRINT( std::scientific << "\t" << real(conj(output)*output) );
->>>>>>> d40472d0
                     }
                     PRINTLINE("");
                     PRINT(" took " << after - before << " seconds ");
@@ -501,17 +481,6 @@
                 ///      v  = sqrt(2 n omega - Z^2)
                 /// dMAX    = v tMAX
                 PRINTLINE( "omega = " << omega );
-<<<<<<< HEAD
-                // Add logic based on the Keldysh parameter
-                while( 2*nPhoton*omega - Z*Z < 0.0 ) nPhoton++;
-                PRINTLINE("nPhoton = " << nPhoton);
-                PRINTLINE("2*nPhoton*omega - Z*Z = " << 2*nPhoton*omega - Z*Z);
-                double dMAX = std::sqrt( 2*nPhoton*omega - Z*Z) * tMAX;
-                PRINTLINE("dMAX = " << dMAX );
-                if ( cutoff < dMAX ) cutoff = 0.0;
-                while( cutoff < dMAX ) {
-                    cutoff += L/32;
-=======
                 while( 2*(nPhoton*omega - Z*Z) < 0.0 ) nPhoton++; //just in case nPhoton is too small
                 PRINTLINE("nPhoton = " << nPhoton);
                 PRINTLINE("The following shoud be positive: 2*nPhoton*omega - Z*Z = " << 2*nPhoton*omega - Z*Z);
@@ -520,7 +489,6 @@
                 if ( cutoff < dMAX ) cutoff = 0.0;
                 while( cutoff < dMAX ) {
                     cutoff += L/128;
->>>>>>> d40472d0
                 }
                 PRINTLINE( "cutoff = " << cutoff );
             }
@@ -551,11 +519,7 @@
     int    wf        = 0;
     int    lMAX      = 0;
     loadParameters2(world, nGrid, th, phi, wf, kMomentum, lMAX, nPhoton);
-<<<<<<< HEAD
-    loadParameters(world, thresh, kMAD, L, Z, nPhoton,  cutoff);
-=======
     loadParameters(world, thresh, kMAD, L, Z, nPhoton, cutoff);
->>>>>>> d40472d0
     FunctionDefaults<NDIM>::set_k(kMAD);                 // Wavelet order
     FunctionDefaults<NDIM>::set_thresh(thresh);       // Accuracy
     FunctionDefaults<NDIM>::set_cubic_cell(-L, L);
@@ -571,11 +535,7 @@
         std::vector<std::string> unboundList;
         loadList(world, boundList, unboundList);
         projectPsi(world, boundList, unboundList, Z, cutoff);
-<<<<<<< HEAD
-        projectL(world, L, wf, nGrid, lMAX, cutoff);
-=======
         //projectL(world, L, wf, nGrid, lMAX, cutoff);
->>>>>>> d40472d0
         //zSlice(world, n1, L, th, phi, wf);
         //testIntegral(world, L, Z, kMomentum);
         //debugSlice(world, n, L, Z, kMomentum);

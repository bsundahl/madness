--- conflicted
+++ resolved
@@ -260,19 +260,11 @@
 	template <class Archive, typename T>
 	struct ArchiveLoadImpl< Archive, GenTensor<T> > {
 		static void load(const Archive& s, GenTensor<T>& t) {
-<<<<<<< HEAD
-            long sz = 0l, id = 0l;
-			s & sz & id;
-			if (id != t.id()) throw "type mismatch deserializing a tensor";
-			if (sz) {
-				long _ndim = 0l, _dim[TENSOR_MAXDIM];
-=======
 			long sz = 0l, id =0l;
 			s & sz & id;
 			if (id != t.id()) throw "type mismatch deserializing a tensor";
 			if (sz) {
 				long _ndim=0l, _dim[TENSOR_MAXDIM];
->>>>>>> 862916c9
 				s & _ndim & wrap(_dim,TENSOR_MAXDIM);
 				t = Tensor<T>(_ndim, _dim, false);
 				if (sz != t.size()) throw "size mismatch deserializing a tensor";

/*
  This file is part of MADNESS.

  Copyright (C) 2007,2010 Oak Ridge National Laboratory

  This program is free software; you can redistribute it and/or modify
  it under the terms of the GNU General Public License as published by
  the Free Software Foundation; either version 2 of the License, or
  (at your option) any later version.

  This program is distributed in the hope that it will be useful,
  but WITHOUT ANY WARRANTY; without even the implied warranty of
  MERCHANTABILITY or FITNESS FOR A PARTICULAR PURPOSE. See the
  GNU General Public License for more details.

  You should have received a copy of the GNU General Public License
  along with this program; if not, write to the Free Software
  Foundation, Inc., 59 Temple Place, Suite 330, Boston, MA 02111-1307 USA

  For more information please contact:

  Robert J. Harrison
  Oak Ridge National Laboratory
  One Bethel Valley Road
  P.O. Box 2008, MS-6367

  email: harrisonrj@ornl.gov
  tel:   865-241-3937
  fax:   865-572-0680


  $Id $
*/

#include <world/worldgop.h>
#include <world/world.h> // for World, WorldTaskQueue, and WorldAmInterface
#ifdef MADNESS_HAS_GOOGLE_PERF_MINIMAL
#include <gperftools/malloc_extension.h>
#endif
namespace madness {


    /// Synchronizes all processes in communicator AND globally ensures no pending AM or tasks

    /// Runs Dykstra-like termination algorithm on binary tree by
    /// locally ensuring ntask=0 and all am sent and processed,
    /// and then participating in a global sum of nsent and nrecv.
    /// Then globally checks that nsent=nrecv and that both are
    /// constant over two traversals.  We are then we are sure
    /// that all tasks and AM are processed and there no AM in
    /// flight.
    void WorldGopInterface::fence() {
        PROFILE_MEMBER_FUNC(WorldGopInterface);
        unsigned long nsent_prev=0, nrecv_prev=1; // invalid initial condition
        SafeMPI::Request req0, req1;
        ProcessID parent, child0, child1;
        world_.mpi.binary_tree_info(0, parent, child0, child1);
        Tag gfence_tag = world_.mpi.unique_tag();
        int npass = 0;

        //double start = wall_time();

        while (1) {
            uint64_t sum0[2]={0,0}, sum1[2]={0,0}, sum[2];
            if (child0 != -1) req0 = world_.mpi.Irecv((void*) &sum0, sizeof(sum0), MPI_BYTE, child0, gfence_tag);
            if (child1 != -1) req1 = world_.mpi.Irecv((void*) &sum1, sizeof(sum1), MPI_BYTE, child1, gfence_tag);
            world_.taskq.fence();
            if (child0 != -1) World::await(req0);
            if (child1 != -1) World::await(req1);

            bool finished;
            uint64_t ntask1, nsent1, nrecv1, ntask2, nsent2, nrecv2;
            do {
                world_.taskq.fence();

                // Since the number of outstanding tasks and number of AM sent/recv
                // don't share a critical section read each twice and ensure they
                // are unchanged to ensure that are consistent ... they don't have
                // to be current.

                ntask1 = world_.taskq.size();
                nsent1 = world_.am.nsent;
                nrecv1 = world_.am.nrecv;

                __asm__ __volatile__ (" " : : : "memory");

                ntask2 = world_.taskq.size();
                nsent2 = world_.am.nsent;
                nrecv2 = world_.am.nrecv;

                __asm__ __volatile__ (" " : : : "memory");

                finished = (ntask2==0) && (ntask1==0) && (nsent1==nsent2) && (nrecv1==nrecv2);
            }
            while (!finished);

            sum[0] = sum0[0] + sum1[0] + nsent2; // Must use values read above
            sum[1] = sum0[1] + sum1[1] + nrecv2;

            if (parent != -1) {
                req0 = world_.mpi.Isend(&sum, sizeof(sum), MPI_BYTE, parent, gfence_tag);
                World::await(req0);
            }

            // While we are probably idle free unused communication buffers
            world_.am.free_managed_buffers();

            //bool dowork = (npass==0) || (ThreadPool::size()==0);
            bool dowork = true;
            broadcast(&sum, sizeof(sum), 0, dowork);
            ++npass;

//            madness::print("GOPFENCE", npass, sum[0], nsent_prev, sum[1], nrecv_prev);

            if (sum[0]==sum[1] && sum[0]==nsent_prev && sum[1]==nrecv_prev) {
                break;
            }

//                 if (wall_time() - start > 1200.0) {
//                     std::cout << rank() << " FENCE " << nsent2 << " "
//                         << nsent_prev << " " << nrecv2 << " " << nrecv_prev
//                         << " " << sum[0] << " " << sum[1] << " " << npass
//                         << " " << taskq.size() << std::endl;
//                     std::cout.flush();
//                     //myusleep(1000);
//                     MADNESS_ASSERT(0);
//                 }

            nsent_prev = sum[0];
            nrecv_prev = sum[1];

        };
<<<<<<< HEAD
        world.am.free_managed_buffers(); // free up communication buffers
        deferred->do_cleanup();
#ifdef MADNESS_HAS_GOOGLE_PERF_MINIMAL
        MallocExtension::instance()->ReleaseFreeMemory();
//        print("clearing memory");
#endif
=======
        world_.am.free_managed_buffers(); // free up communication buffers
        deferred_->do_cleanup();
>>>>>>> bbfe6ac5
    }


    /// Broadcasts bytes from process root while still processing AM & tasks

    /// Optimizations can be added for long messages
    void WorldGopInterface::broadcast(void* buf, size_t nbyte, ProcessID root, bool dowork) {
        SafeMPI::Request req0, req1;
        ProcessID parent, child0, child1;
        world_.mpi.binary_tree_info(root, parent, child0, child1);
        Tag bcast_tag = world_.mpi.unique_tag();

        //print("BCAST TAG", bcast_tag);

        if (parent != -1) {
            req0 = world_.mpi.Irecv(buf, nbyte, MPI_BYTE, parent, bcast_tag);
            World::await(req0, dowork);
        }

        if (child0 != -1) req0 = world_.mpi.Isend(buf, nbyte, MPI_BYTE, child0, bcast_tag);
        if (child1 != -1) req1 = world_.mpi.Isend(buf, nbyte, MPI_BYTE, child1, bcast_tag);

        if (child0 != -1) World::await(req0, dowork);
        if (child1 != -1) World::await(req1, dowork);
    }

} // namespace madness<|MERGE_RESOLUTION|>--- conflicted
+++ resolved
@@ -130,17 +130,12 @@
             nrecv_prev = sum[1];
 
         };
-<<<<<<< HEAD
-        world.am.free_managed_buffers(); // free up communication buffers
-        deferred->do_cleanup();
+        world_.am.free_managed_buffers(); // free up communication buffers
+        deferred_->do_cleanup();
 #ifdef MADNESS_HAS_GOOGLE_PERF_MINIMAL
         MallocExtension::instance()->ReleaseFreeMemory();
 //        print("clearing memory");
 #endif
-=======
-        world_.am.free_managed_buffers(); // free up communication buffers
-        deferred_->do_cleanup();
->>>>>>> bbfe6ac5
     }
 
 

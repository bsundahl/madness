/*
  This file is part of MADNESS.
  
  Copyright (C) 2007,2010 Oak Ridge National Laboratory
  
  This program is free software; you can redistribute it and/or modify
  it under the terms of the GNU General Public License as published by
  the Free Software Foundation; either version 2 of the License, or
  (at your option) any later version.
  
  This program is distributed in the hope that it will be useful,
  but WITHOUT ANY WARRANTY; without even the implied warranty of
  MERCHANTABILITY or FITNESS FOR A PARTICULAR PURPOSE. See the
  GNU General Public License for more details.
  
  You should have received a copy of the GNU General Public License
  along with this program; if not, write to the Free Software
  Foundation, Inc., 59 Temple Place, Suite 330, Boston, MA 02111-1307 USA
  
  For more information please contact:

  Robert J. Harrison
  Oak Ridge National Laboratory
  One Bethel Valley Road
  P.O. Box 2008, MS-6367

  email: harrisonrj@ornl.gov 
  tel:   865-241-3937
  fax:   865-572-0680

  
  $Id$
*/

  
#ifndef MADNESS_LINALG_TENSOR_LAPACK_H__INCLUDED
#define MADNESS_LINALG_TENSOR_LAPACK_H__INCLUDED

#include <madness/tensor/tensor.h>
#include <madness/fortran_ctypes.h>

/*!
  \file tensor_lapack.h
  \brief Prototypes for a partial interface from Tensor to LAPACK
  \ingroup linalg
@{
*/

namespace madness {

    /// Computes singular value decomposition of matrix
    
    /// \ingroup linalg
    template <typename T>
    void svd(const Tensor<T>& a, Tensor<T>& U,
             Tensor< typename Tensor<T>::scalar_type >& s, Tensor<T>& VT);

    /// \ingroup linalg
    template <typename T>
    void svd_result(Tensor<T>& a, Tensor<T>& U,
             Tensor< typename Tensor<T>::scalar_type >& s, Tensor<T>& VT, Tensor<T>& work);

    /// Solves linear equations
    
    /// \ingroup linalg
    template <typename T>
    void gesv(const Tensor<T>& a, const Tensor<T>& b, Tensor<T>& x);

    /// Solves linear equations using least squares
    
    /// \ingroup linalg
    template <typename T>
    void gelss(const Tensor<T>& a, const Tensor<T>& b, double rcond,
               Tensor<T>& x, Tensor< typename Tensor<T>::scalar_type >& s,
               long &rank, Tensor<typename Tensor<T>::scalar_type>& sumsq);

    /// Solves symmetric or Hermitian eigenvalue problem
    
    /// \ingroup linalg
    template <typename T>
    void syev(const Tensor<T>& A,
              Tensor<T>& V, Tensor< typename Tensor<T>::scalar_type >& e);

<<<<<<< HEAD

// START BRYAN ADDITION
    /// Solves non-symmetric or non-Hermitian eigenvalue problem
    
    template <typename T>
    void geev(const Tensor<T>& A, Tensor<T>& VR, Tensor<std::complex<T>>& e); 

    /// Solves non-symmetric or non-Hermitian generalized eigenvalue problem
    
    template <typename T>
    void ggev(const Tensor<T>& A, Tensor<T>& B, Tensor<T>& VR, 
              Tensor<std::complex<T>>& e); 
// END BRYAN ADDITIONS
=======
    /// Solves symmetric or Hermitian eigenvalue problem - MATLAB syntax

    /// call as
    /// auto [eval, evec] = syev(A);
    template <typename T>
    std::tuple<Tensor<T>, Tensor< typename Tensor<T>::scalar_type > >
    syev(const Tensor<T>& A) {
    	Tensor<T> V;
    	Tensor< typename Tensor<T>::scalar_type > e;
    	syev(A,V,e);
    	return std::make_tuple(e,V);
    }
>>>>>>> b817f81b


    /// Solves linear equations
    
    /// \ingroup linalg
    template <typename T>
    void gesv(const Tensor<T>& a, const Tensor<T>& b, Tensor<T>& x);


    /// Solves symmetric or Hermitian generalized eigenvalue problem
    
    /// \ingroup linalg
    template <typename T>
    void sygv(const Tensor<T>& A, const Tensor<T>& B, int itype,
              Tensor<T>& V, Tensor< typename Tensor<T>::scalar_type >& e);

    class World; // UGH!
    /// Solves symmetric or Hermitian generalized eigenvalue problem
    

    // !!!!!!!!!! sygvp and gesvp are now in the ELEMENTAL inteface
    // /// \ingroup linalg
    // template <typename T>
    // void sygvp(World& world, const Tensor<T>& A, const Tensor<T>& B, int itype,
    //           Tensor<T>& V, Tensor< typename Tensor<T>::scalar_type >& e);

    // /// Solves linear equations
    
    // /// \ingroup linalg
    // template <typename T>
    // void gesvp(World& world, const Tensor<T>& a, const Tensor<T>& b, Tensor<T>& x);

    /// Cholesky factorization
    
    /// \ingroup linalg
    template <typename T>
    void cholesky(Tensor<T>& A);

    /// rank-revealing Cholesky factorization

    /// \ingroup linalg
    template <typename T>
    void rr_cholesky(Tensor<T>& A, typename Tensor<T>::scalar_type tol, Tensor<integer>& piv, int& rank);

    /// \ingroup linalg
    template <typename T>
    Tensor<T> inverse(const Tensor<T>& A);

    /// QR decomposition
    template<typename T>
    void qr(Tensor<T>& A, Tensor<T>& R);

    /// LQ decomposition
    template<typename T>
    void lq(Tensor<T>& A, Tensor<T>& L);
    /// LQ decomposition
    template<typename T>
    void lq_result(Tensor<T>& A, Tensor<T>& R, Tensor<T>& tau, Tensor<T>& work,bool do_qr);

    template <typename T>
    void geqp3(Tensor<T>& A, Tensor<T>& tau, Tensor<integer>& jpvt);

    /// orgqr generates an M-by-N complex matrix Q with orthonormal columns

    /// which is defined as the first N columns of a product of K elementary
    /// reflectors of order M
    ///       Q  =  H(1) H(2) . . . H(k)
    /// as returned by ZGEQRF.
    template <typename T>
    void orgqr(Tensor<T>& A, const Tensor<T>& tau);


    /// Dunno
    
//     /// \ingroup linalg
//     template <typename T>
//     void triangular_solve(const Tensor<T>& L, Tensor<T>& B, 
//                           const char* side, const char* transa);

    /// Runs the tensor test code, returns true on success
    
    /// \ingroup linalg
    bool test_tensor_lapack();

    /// World/MRA initialization calls this before going multithreaded due to static data in \c dlamch
    
    /// \ingroup linalg
    void init_tensor_lapack();
}

#include <madness/tensor/elem.h>

#endif // MADNESS_LINALG_TENSOR_LAPACK_H__INCLUDED<|MERGE_RESOLUTION|>--- conflicted
+++ resolved
@@ -1,22 +1,22 @@
 /*
   This file is part of MADNESS.
-  
+
   Copyright (C) 2007,2010 Oak Ridge National Laboratory
-  
+
   This program is free software; you can redistribute it and/or modify
   it under the terms of the GNU General Public License as published by
   the Free Software Foundation; either version 2 of the License, or
   (at your option) any later version.
-  
+
   This program is distributed in the hope that it will be useful,
   but WITHOUT ANY WARRANTY; without even the implied warranty of
   MERCHANTABILITY or FITNESS FOR A PARTICULAR PURPOSE. See the
   GNU General Public License for more details.
-  
+
   You should have received a copy of the GNU General Public License
   along with this program; if not, write to the Free Software
   Foundation, Inc., 59 Temple Place, Suite 330, Boston, MA 02111-1307 USA
-  
+
   For more information please contact:
 
   Robert J. Harrison
@@ -24,20 +24,19 @@
   One Bethel Valley Road
   P.O. Box 2008, MS-6367
 
-  email: harrisonrj@ornl.gov 
+  email: harrisonrj@ornl.gov
   tel:   865-241-3937
   fax:   865-572-0680
 
-  
+
   $Id$
 */
 
-  
 #ifndef MADNESS_LINALG_TENSOR_LAPACK_H__INCLUDED
 #define MADNESS_LINALG_TENSOR_LAPACK_H__INCLUDED
 
+#include <madness/fortran_ctypes.h>
 #include <madness/tensor/tensor.h>
-#include <madness/fortran_ctypes.h>
 
 /*!
   \file tensor_lapack.h
@@ -48,157 +47,154 @@
 
 namespace madness {
 
-    /// Computes singular value decomposition of matrix
-    
-    /// \ingroup linalg
-    template <typename T>
-    void svd(const Tensor<T>& a, Tensor<T>& U,
-             Tensor< typename Tensor<T>::scalar_type >& s, Tensor<T>& VT);
-
-    /// \ingroup linalg
-    template <typename T>
-    void svd_result(Tensor<T>& a, Tensor<T>& U,
-             Tensor< typename Tensor<T>::scalar_type >& s, Tensor<T>& VT, Tensor<T>& work);
-
-    /// Solves linear equations
-    
-    /// \ingroup linalg
-    template <typename T>
-    void gesv(const Tensor<T>& a, const Tensor<T>& b, Tensor<T>& x);
-
-    /// Solves linear equations using least squares
-    
-    /// \ingroup linalg
-    template <typename T>
-    void gelss(const Tensor<T>& a, const Tensor<T>& b, double rcond,
-               Tensor<T>& x, Tensor< typename Tensor<T>::scalar_type >& s,
-               long &rank, Tensor<typename Tensor<T>::scalar_type>& sumsq);
-
-    /// Solves symmetric or Hermitian eigenvalue problem
-    
-    /// \ingroup linalg
-    template <typename T>
-    void syev(const Tensor<T>& A,
-              Tensor<T>& V, Tensor< typename Tensor<T>::scalar_type >& e);
-
-<<<<<<< HEAD
+/// Computes singular value decomposition of matrix
+
+/// \ingroup linalg
+template <typename T>
+void svd(const Tensor<T>& a, Tensor<T>& U,
+         Tensor<typename Tensor<T>::scalar_type>& s, Tensor<T>& VT);
+
+/// \ingroup linalg
+template <typename T>
+void svd_result(Tensor<T>& a, Tensor<T>& U,
+                Tensor<typename Tensor<T>::scalar_type>& s, Tensor<T>& VT,
+                Tensor<T>& work);
+
+/// Solves linear equations
+
+/// \ingroup linalg
+template <typename T>
+void gesv(const Tensor<T>& a, const Tensor<T>& b, Tensor<T>& x);
+
+/// Solves linear equations using least squares
+
+/// \ingroup linalg
+template <typename T>
+void gelss(const Tensor<T>& a, const Tensor<T>& b, double rcond, Tensor<T>& x,
+           Tensor<typename Tensor<T>::scalar_type>& s, long& rank,
+           Tensor<typename Tensor<T>::scalar_type>& sumsq);
+
+/// Solves symmetric or Hermitian eigenvalue problem
+
+/// \ingroup linalg
+template <typename T>
+void syev(const Tensor<T>& A, Tensor<T>& V,
+          Tensor<typename Tensor<T>::scalar_type>& e);
 
 // START BRYAN ADDITION
-    /// Solves non-symmetric or non-Hermitian eigenvalue problem
-    
-    template <typename T>
-    void geev(const Tensor<T>& A, Tensor<T>& VR, Tensor<std::complex<T>>& e); 
-
-    /// Solves non-symmetric or non-Hermitian generalized eigenvalue problem
-    
-    template <typename T>
-    void ggev(const Tensor<T>& A, Tensor<T>& B, Tensor<T>& VR, 
-              Tensor<std::complex<T>>& e); 
+/// Solves non-symmetric or non-Hermitian eigenvalue problem
+
+template <typename T>
+void geev(const Tensor<T>& A, Tensor<T>& VR, Tensor<std::complex<T>>& e);
+
+/// Solves non-symmetric or non-Hermitian generalized eigenvalue problem
+
+template <typename T>
+void ggev(const Tensor<T>& A, Tensor<T>& B, Tensor<T>& VR,
+          Tensor<std::complex<T>>& e);
 // END BRYAN ADDITIONS
-=======
-    /// Solves symmetric or Hermitian eigenvalue problem - MATLAB syntax
-
-    /// call as
-    /// auto [eval, evec] = syev(A);
-    template <typename T>
-    std::tuple<Tensor<T>, Tensor< typename Tensor<T>::scalar_type > >
-    syev(const Tensor<T>& A) {
-    	Tensor<T> V;
-    	Tensor< typename Tensor<T>::scalar_type > e;
-    	syev(A,V,e);
-    	return std::make_tuple(e,V);
-    }
->>>>>>> b817f81b
-
-
-    /// Solves linear equations
-    
-    /// \ingroup linalg
-    template <typename T>
-    void gesv(const Tensor<T>& a, const Tensor<T>& b, Tensor<T>& x);
-
-
-    /// Solves symmetric or Hermitian generalized eigenvalue problem
-    
-    /// \ingroup linalg
-    template <typename T>
-    void sygv(const Tensor<T>& A, const Tensor<T>& B, int itype,
-              Tensor<T>& V, Tensor< typename Tensor<T>::scalar_type >& e);
-
-    class World; // UGH!
-    /// Solves symmetric or Hermitian generalized eigenvalue problem
-    
-
-    // !!!!!!!!!! sygvp and gesvp are now in the ELEMENTAL inteface
-    // /// \ingroup linalg
-    // template <typename T>
-    // void sygvp(World& world, const Tensor<T>& A, const Tensor<T>& B, int itype,
-    //           Tensor<T>& V, Tensor< typename Tensor<T>::scalar_type >& e);
-
-    // /// Solves linear equations
-    
-    // /// \ingroup linalg
-    // template <typename T>
-    // void gesvp(World& world, const Tensor<T>& a, const Tensor<T>& b, Tensor<T>& x);
-
-    /// Cholesky factorization
-    
-    /// \ingroup linalg
-    template <typename T>
-    void cholesky(Tensor<T>& A);
-
-    /// rank-revealing Cholesky factorization
-
-    /// \ingroup linalg
-    template <typename T>
-    void rr_cholesky(Tensor<T>& A, typename Tensor<T>::scalar_type tol, Tensor<integer>& piv, int& rank);
-
-    /// \ingroup linalg
-    template <typename T>
-    Tensor<T> inverse(const Tensor<T>& A);
-
-    /// QR decomposition
-    template<typename T>
-    void qr(Tensor<T>& A, Tensor<T>& R);
-
-    /// LQ decomposition
-    template<typename T>
-    void lq(Tensor<T>& A, Tensor<T>& L);
-    /// LQ decomposition
-    template<typename T>
-    void lq_result(Tensor<T>& A, Tensor<T>& R, Tensor<T>& tau, Tensor<T>& work,bool do_qr);
-
-    template <typename T>
-    void geqp3(Tensor<T>& A, Tensor<T>& tau, Tensor<integer>& jpvt);
-
-    /// orgqr generates an M-by-N complex matrix Q with orthonormal columns
-
-    /// which is defined as the first N columns of a product of K elementary
-    /// reflectors of order M
-    ///       Q  =  H(1) H(2) . . . H(k)
-    /// as returned by ZGEQRF.
-    template <typename T>
-    void orgqr(Tensor<T>& A, const Tensor<T>& tau);
-
-
-    /// Dunno
-    
+/// Solves symmetric or Hermitian eigenvalue problem - MATLAB syntax
+
+/// call as
+/// auto [eval, evec] = syev(A);
+template <typename T>
+std::tuple<Tensor<T>, Tensor<typename Tensor<T>::scalar_type>> syev(
+    const Tensor<T>& A) {
+  Tensor<T> V;
+  Tensor<typename Tensor<T>::scalar_type> e;
+  syev(A, V, e);
+  return std::make_tuple(e, V);
+}
+
+/// Solves linear equations
+
+/// \ingroup linalg
+template <typename T>
+void gesv(const Tensor<T>& a, const Tensor<T>& b, Tensor<T>& x);
+
+/// Solves symmetric or Hermitian generalized eigenvalue problem
+
+/// \ingroup linalg
+template <typename T>
+void sygv(const Tensor<T>& A, const Tensor<T>& B, int itype, Tensor<T>& V,
+          Tensor<typename Tensor<T>::scalar_type>& e);
+
+class World;  // UGH!
+/// Solves symmetric or Hermitian generalized eigenvalue problem
+
+// !!!!!!!!!! sygvp and gesvp are now in the ELEMENTAL inteface
+// /// \ingroup linalg
+// template <typename T>
+// void sygvp(World& world, const Tensor<T>& A, const Tensor<T>& B, int itype,
+//           Tensor<T>& V, Tensor< typename Tensor<T>::scalar_type >& e);
+
+// /// Solves linear equations
+
+// /// \ingroup linalg
+// template <typename T>
+// void gesvp(World& world, const Tensor<T>& a, const Tensor<T>& b, Tensor<T>&
+// x);
+
+/// Cholesky factorization
+
+/// \ingroup linalg
+template <typename T>
+void cholesky(Tensor<T>& A);
+
+/// rank-revealing Cholesky factorization
+
+/// \ingroup linalg
+template <typename T>
+void rr_cholesky(Tensor<T>& A, typename Tensor<T>::scalar_type tol,
+                 Tensor<integer>& piv, int& rank);
+
+/// \ingroup linalg
+template <typename T>
+Tensor<T> inverse(const Tensor<T>& A);
+
+/// QR decomposition
+template <typename T>
+void qr(Tensor<T>& A, Tensor<T>& R);
+
+/// LQ decomposition
+template <typename T>
+void lq(Tensor<T>& A, Tensor<T>& L);
+/// LQ decomposition
+template <typename T>
+void lq_result(Tensor<T>& A, Tensor<T>& R, Tensor<T>& tau, Tensor<T>& work,
+               bool do_qr);
+
+template <typename T>
+void geqp3(Tensor<T>& A, Tensor<T>& tau, Tensor<integer>& jpvt);
+
+/// orgqr generates an M-by-N complex matrix Q with orthonormal columns
+
+/// which is defined as the first N columns of a product of K elementary
+/// reflectors of order M
+///       Q  =  H(1) H(2) . . . H(k)
+/// as returned by ZGEQRF.
+template <typename T>
+void orgqr(Tensor<T>& A, const Tensor<T>& tau);
+
+/// Dunno
+
 //     /// \ingroup linalg
 //     template <typename T>
-//     void triangular_solve(const Tensor<T>& L, Tensor<T>& B, 
+//     void triangular_solve(const Tensor<T>& L, Tensor<T>& B,
 //                           const char* side, const char* transa);
 
-    /// Runs the tensor test code, returns true on success
-    
-    /// \ingroup linalg
-    bool test_tensor_lapack();
-
-    /// World/MRA initialization calls this before going multithreaded due to static data in \c dlamch
-    
-    /// \ingroup linalg
-    void init_tensor_lapack();
-}
+/// Runs the tensor test code, returns true on success
+
+/// \ingroup linalg
+bool test_tensor_lapack();
+
+/// World/MRA initialization calls this before going multithreaded due to static
+/// data in \c dlamch
+
+/// \ingroup linalg
+void init_tensor_lapack();
+}  // namespace madness
 
 #include <madness/tensor/elem.h>
 
-#endif // MADNESS_LINALG_TENSOR_LAPACK_H__INCLUDED+#endif  // MADNESS_LINALG_TENSOR_LAPACK_H__INCLUDED
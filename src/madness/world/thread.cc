--- conflicted
+++ resolved
@@ -357,26 +357,13 @@
         argv[0]=(char*)malloc(2*sizeof(char));
         char tmp[] = "t";
         strcpy(argv[0], tmp);
-<<<<<<< HEAD
-        //argv[1] = NULL;
         argv[1] = NULL;
-        ThreadPool::parsec = dague_init(-1, &argc, &argv);
+        int nb_threads = ThreadPool::default_nthread();
+        ThreadPool::parsec = dague_init(nb_threads, &argc, &argv);
         if( 0 != dague_enqueue(ThreadPool::parsec, &madness_handle) ) {
             std::cerr << "ERROR: dague_enqueue!!" << std::endl;
         }
         dague_atomic_add_32b(&madness_handle.nb_tasks, 1);
-=======
-	//argv[1] = NULL;
-	argv[1] = NULL;
-	int nb_threads = ThreadPool::default_nthread();
-        ThreadPool::parsec = dague_init(nb_threads, &argc, &argv);
-        if( 0 != dague_enqueue(ThreadPool::parsec, &madness_handle) ) {
-	  std::cout << "ERROR: dague_enqueue!!" << std::endl;
-	}
-        if( 0 != dague_handle_update_nbtask(&madness_handle, 1) ) {
-	  std::cout << "ERROR: dague_handle_update_nbtask!!" << std::endl;
-	}
->>>>>>> 787b4866
         if( 0 != dague_context_start(ThreadPool::parsec) ) {
             std::cerr << "ERROR: dague_context_start!!" << std::endl;
         }
